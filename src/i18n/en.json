{
   "language": "English",
   "$vuetify": {
      "badge": "Badge",
      "close": "Close",
      "dataIterator": {
         "noResultsText": "No matching records found",
         "loadingText": "Loading items..."
      },
      "dataTable": {
         "itemsPerPageText": "Rows per page:",
         "ariaLabel": {
            "sortDescending": "Sorted descending.",
            "sortAscending": "Sorted ascending.",
            "sortNone": "Not sorted.",
            "activateNone": "Activate to remove sorting.",
            "activateDescending": "Activate to sort descending.",
            "activateAscending": "Activate to sort ascending."
         },
         "sortBy": "Sort by"
      },
      "dataFooter": {
         "itemsPerPageText": "Items per page:",
         "itemsPerPageAll": "All",
         "nextPage": "Next page",
         "prevPage": "Previous page",
         "firstPage": "First page",
         "lastPage": "Last page",
         "pageText": "{0}-{1} of {2}"
      },
      "datePicker": {
         "itemsSelected": "{0} selected"
      },
      "noDataText": "No data available",
      "carousel": {
         "prev": "Previous visual",
         "next": "Next visual",
         "ariaLabel": {
            "delimiter": "Carousel slide {0} of {1}"
         }
      },
      "calendar": {
         "moreEvents": "{0} more"
      },
      "fileInput": {
         "counter": "{0} files",
         "counterSize": "{0} files ({1} in total)"
      },
      "timePicker": {
         "am": "AM",
         "pm": "PM"
      }
   },
   "button": {
      "add": {
         "caption": "Add"
      },
      "connect": {
         "connect": "Connect",
         "connecting": "Connecting...",
         "disconnect": "Disconnect",
         "disconnecting": "Disconnecting..."
      },
      "emergencyStop": {
         "caption": "Emergency Stop",
         "title": "Enforce an immediate software reset (M112+M999)"
      },
      "home": {
         "caption": "Home {0}",
         "captionAll": "Home All",
         "title": "Home the {0} axis (G28 {0})",
         "titleAll": "Home all axes (G28)"
      },
      "newDirectory": {
         "caption": "New Directory"
      },
      "newFilament": {
         "caption": "New Filament"
      },
      "newFile": {
         "caption": "New File"
      },
      "refresh": {
         "caption": "Refresh"
      },
      "reset": {
         "caption": "Reset Machine",
         "title": "Send M999 to the machine to reset it"
      },
      "upload": {
         "gcodes": {
            "caption": "Upload G-Code File(s)",
            "title": "Upload one or more G-Code files (drag&drop is supported as well)"
         },
         "start": {
            "caption": "Upload & Start",
            "title": "Upload & Start one or more G-Code files (drag&drop is supported as well)"
         },
         "firmware": {
            "caption": "Upload Firmware Files",
            "title": "Upload one or more firmware files (drag&drop is supported as well)"
         },
         "macros": {
            "caption": "Upload Macro File(s)",
            "title": "Upload one or more macro files (drag&drop is supported as well)"
         },
         "filaments": {
            "caption": "Upload Filament Configs",
            "title": "Upload one or more filament configurations (drag&drop is supported as well)"
         },
         "menu": {
            "caption": "Upload Menu Files",
            "title": "Upload one or more menu files (drag&drop is supported as well)"
         },
         "system": {
            "caption": "Upload System Files",
            "title": "Upload one or more system files (drag&drop is supported as well)"
         },
         "web": {
            "caption": "Upload Web Files",
            "title": "Upload one or more web files (drag&drop is supported as well)"
         },
         "plugin": {
            "caption": "Install Plugin",
            "title": "Upload and start a plugin (drag&drop is supported as well)"
         },
         "update": {
            "caption": "Install Update",
            "title": "Upload and install an update (drag&drop is supported as well)"
         }
      }
   },
   "chart": {
      "layer": {
         "caption": "Layer Chart",
         "layerTime": "Layer Time",
         "showLastLayers": "Show Last {0} Layers",
         "showAllLayers": "Show All Layers",
         "layer": "Layer {0}",
         "layerDuration": "Duration: {0}",
         "layerHeight": "Layer Height: {0}",
         "filamentUsage": "Filament Usage: {0}",
         "fractionPrinted": "File Progress: {0}",
         "temperatures": "Temperatures: {0}"
      },
      "temperature": {
         "caption": "Temperature Chart",
         "heater": "Heater {0}",
         "sensor": "Sensor {0}",
         "noData": "No Data"
      }
   },
   "dialog": {
      "changeMoveStep": {
         "title": "Change move step",
         "prompt": "Please enter a new value for the clicked move button:"
      },
      "configUpdated": {
         "title": "Apply new configuration?",
         "prompt": "Would you like to restart the mainboard or execute the configuration file again? It is advised to reset the mainboard if you removed IO ports or changed driver allocations.",
         "reset": "Restart Mainboard",
         "runConfig": "Run Config File"
      },
      "connect": {
         "title": "Connect to Machine",
         "prompt": "Please enter the hostname and password of the machine that you would like to connect to:",
         "hostPlaceholder": "Hostname",
         "hostRequired": "Hostname is required",
         "passwordPlaceholderOptional": "Password (optional)",
         "passwordPlaceholder": "Password",
         "passwordRequired": "Password is required",
         "connect": "Connect"
      },
      "connection": {
         "connecting": "Connecting...",
         "disconnecting": "Disconnecting...",
         "updating": "Please wait while updates are being installed...",
         "reconnecting": "Connection lost, attempting to reconnect...",
         "standBy": "Please stand by..."
      },
      "editExtrusionAmount": {
         "title": "Edit extrusion amount",
         "prompt": "Please enter a new amount for the clicked button:"
      },
      "editExtrusionFeedrate": {
         "title": "Edit extrusion feedrate",
         "prompt": "Please enter a new feedrate for the clicked button:"
      },
      "factoryReset": {
         "title": "Perform factory reset?",
         "prompt": "Are you sure you wish to perform a factory reset? All saved settings will be lost."
      },
      "filament": {
         "titleChange": "Change Filament",
         "titleLoad": "Load Filament",
         "prompt": "Please choose a filament:",
         "noFilaments": "No Filaments available"
      },
      "fileEdit": {
         "gcodeReference": "G-Code Reference",
         "menuReference": "Menu Reference",
         "save": "Save",
         "confirmClose": "The file has been changed. If you proceed, your changes will be lost.",
         "confirmSaveEmpty": "It appears that the file you want to save is empty. Are you sure you wish to proceed?"
      },
      "fileTransfer": {
         "uploadingTitle": "Uploading File {0} of {1}, {2}% complete",
         "uploadDoneTitle": "Uploads Complete!",
         "uploadFailedTitle": "Uploads Failed!",
         "downloadingTitle": "Downloading File {0} of {1}, {2}% complete",
         "downloadDoneTitle": "Downloads Complete",
         "downloadFailedTitle": "Downloads Failed!",
         "filename": "Filename",
         "size": "Size",
         "progress": "Progress",
         "currentSpeed": "Current Speed: {0}",
         "cancelUploads": "Cancel Uploads",
         "cancelDownloads": "Cancel Downloads"
      },
      "meshEdit": {
         "title": "Set Mesh Parameters",
         "radius": "Probe Radius",
         "spacing": "Spacing",
         "startCoordinate": "Start coordinate in {0} direction",
         "endCoordinate": "End coordinate in {0} direction",
         "spacingDirection": "Spacing in {0} direction"
      },
      "newDirectory": {
         "title": "New Directory",
         "prompt": "Please enter a new directory name:"
      },
      "newFilament": {
         "title": "New Filament",
         "prompt": "Please enter a name for the new filament:"
      },
      "newFile": {
         "title": "New File",
         "prompt": "Please enter a new file name:"
      },
      "pluginInstallation": {
         "installation": "Plugin Installation",
         "prompt": "The following plugin will be installed:",
         "by": "by {0}",
         "license": "License: {0}",
         "homepage": "Homepage:",
         "contents": "This package provides software components for",
         "dsf": "Duet Software Framework",
         "dwc": "Duet Web Control",
         "rrf": "RepRapFirmware",
         "prerequisites": "Prerequisites",
         "version": "Version {0}",
         "noPluginSupport": "External Plugins not allowed",
         "rootSupport": "Support for Super-User Plugins",
         "invalidManifest": "Invalid plugin manifest",
         "permissions": "Required Permissions",
         "dwcWarning": "This plugin contains components for the web interface. No permission checks can be enforced in browser sessions so it may manipulate your system and create security hazards that might result in physical damage of your setup.",
         "rootWarning": "This plugin requires super-user permissions which means it can reconfigure the attached SBC and install potentially malicious software. This might result in physical damage of your setup.",
         "sbcPermissions": "The plugin running on the SBC wants to",
         "noSpecialPermissions": "This plugin does not require any special permissions.",
         "ready": "Installation Ready",
         "readyMessage": "The plugin is now ready to be installed. Please make sure you trust the plugin author before you confirm this final step.",
         "readyDisclaimer": "Before you can continue you must accept that Duet3D Ltd cannot be held responsible for potential damage resulting from the installation of this third-party plugin.",
         "checkboxDisclaimer": "I accept the risks, install this plugin",
         "progress": "Installation Progress",
         "progressText": "Please stand by while the plugin is being installed...",
         "installationSuccess": "Installation complete!",
         "installationFailed": "Installation failed!",
         "cancel": "Cancel",
         "back": "Back",
         "next": "Next",
         "finish": "Finish",
         "reloadPrompt": {
            "title": "Reload DWC?",
            "prompt": "You have just updated an active DWC plugin. In order to use the new version, the web interface must be reloaded. Do you want to do this now?"
         }
      },
      "renameFile": {
         "title": "Rename File or Directory",
         "prompt": "Please enter a new name:"
      },
      "resetHeaterFault": {
         "title": "Reset Heater Fault",
         "prompt": "A heater fault has occurred on heater {0}. It is strongly advised to turn off your machine now and to check your wiring before you continue. If you are absolutely sure that this is not a physical problem, you can reset the heater fault ON YOUR OWN RISK. Be aware that this is NOT RECOMMENDED and can lead to further problems. How would you like to proceed?",
         "resetFault": "Reset Fault"
      },
      "runMacro": {
         "title": "Run {0}",
         "prompt": "Do you want to run {0}?"
      },
      "startJob": {
         "title": "Start {0}",
         "prompt": "Do you want to start {0}?"
      },
      "update": {
         "title": "Install updates?",
         "prompt": "You have uploaded at least one firmware update. Would you like to install them now?",
         "resetTitle": "Reset firmware?",
         "resetPrompt": "You have just installed expansion board updates. Do you want to reboot the main controller to restore the previous configuration?",
         "sbcWarning": "You are operating your machine in SBC mode. Please upgrade the firmware using DWC only if advised by the firmware developers."
      },
      "inputRequired": "Please enter a value",
      "numberRequired": "Please enter a valid number",
      "incompatibleVersions": {
         "title": "Incompatible software versions",
         "prompt": "The installed software versions do not match. Please operate your setup only at equal versions to avoid potential incompatibilities and unexpected errors.",
         "upgradeNotice": "Please check out the {docs} on how to upgrade your Duet software components."
      }
   },
   "directory": {
      "menu": "Menu Directory",
      "filaments": "Filaments Directory",
      "firmware": "Firmware Directory",
      "gcodes": "G-Codes Directory",
      "macros": "Macros Directory",
      "system": "System Directory",
      "web": "WWW Directory"
   },
   "error": {
      "notImplemented": "{0} is not implemented",
      "invalidPassword": "Invalid password!",
      "noFreeSession": "No more free sessions!",
      "badVersion": "Incompatible firmware version",
      "connect": "Failed to connect to {0}",
      "disconnect": "Could not disconnect cleanly from {0}",
      "disconnected": "Could not complete action because the connection has been terminated",
      "cancelled": "Operation has been cancelled",
      "network": "Network error",
      "timeout": "HTTP request timed out",
      "driveUnmounted": "Target drive is unmounted",
      "directoryNotFound": "Directory {0} not found",
      "fileNotFound": "File {0} not found",
      "invalidHeightmap": "Invalid Height Map",
      "operationFailed": "Operation failed (Reason: {0})",
      "uploadStartWrongFileCount": "Only a single file can be uploaded & started",
      "uploadNoSingleZIP": "Only a single ZIP file can be uploaded at once",
      "uploadNoFiles": "This ZIP does not contain any usable fiels",
      "codeResponse": "Could not run code because a bad response has been received",
      "codeBuffer": "Could run code because the buffer space has been exhausted",
      "enterValidNumber": "Please enter a valid number",
      "turnOffEverythingFailed": "Failed to turn everything off",
      "filelistRequestFailed": "Failed to get file list",
      "fileinfoRequestFailed": "Failed to get file info for {0}",
      "filamentsLoadFailed": "Failed to load filaments",
      "move": "Failed to move {0} to {1}",
      "startupError": "Error in start-up file {0} line {1}: {2}"
   },
   "events": {
      "connected": "Connected to {0}",
      "connectionLost": "Failed to maintain connection to {0}",
      "emergencyStop": "Emergency stop, attemping to reconnect...",
      "reconnecting": "Connection interrupted, attempting to reconnect...",
      "reconnected": "Connection established",
      "disconnected": "Disconnected from {0}"
   },
   "generic": {
      "ok": "OK",
      "cancel": "Cancel",
<<<<<<< HEAD
      "yes": "Yes",
      "no": "No",
      "close": "Close",
      "reset": "Reset",
      "noValue": "n/a",
      "loading": "loading",
      "error": "Error",
      "info": "Info",
      "warning": "Warning",
      "success": "Success",
      "heaterStates": {
         "off": "off",
         "standby": "standby",
         "active": "active",
         "fault": "fault",
         "tuning": "tuning",
         "offline": "offline"
      },
      "status": {
         "disconnected": "Disconnected",
         "starting": "Starting",
         "updating": "Updating",
         "off": "Off",
         "halted": "Halted",
         "pausing": "Pausing",
         "paused": "Paused",
         "resuming": "Resuming",
         "cancelling": "Cancelling",
         "printing": "Printing",
         "processing": "Processing",
         "simulating": "Simulating",
         "busy": "Busy",
         "changingTool": "Changing Tool",
         "idle": "Idle",
         "unknown": "Unknown"
      },
      "rpm": "RPM",
      "sdCard": "SD Card {0}",
      "mounted": "mounted",
      "notMounted": "not mounted",
      "extracting": "Extracting",
      "uploading": "Uploading",
=======
      "back": "Back",
      "next": "Next",
      "finish": "Finish",
      "reloadPrompt": {
        "title": "Reload DWC?",
        "prompt": "You have just updated an active DWC plugin. In order to use the new version, the web interface must be reloaded. Do you want to do this now?"
      }
    },
    "renameFile": {
      "title": "Rename File or Directory",
      "prompt": "Please enter a new name:"
    },
    "resetHeaterFault": {
      "title": "Reset Heater Fault",
      "prompt": "A heater fault has occurred on heater {0}. It is strongly advised to turn off your machine now and to check your wiring before you continue. If you are absolutely sure that this is not a physical problem, you can reset the heater fault ON YOUR OWN RISK. Be aware that this is NOT RECOMMENDED and can lead to further problems. How would you like to proceed?",
      "resetFault": "Reset Fault"
    },
    "runMacro": {
      "title": "Run {0}",
      "prompt": "Do you want to run {0}?"
    },
    "startJob": {
      "title": "Start {0}",
      "prompt": "Do you want to start {0}?"
    },
    "update": {
      "title": "Install updates?",
      "prompt": "You have uploaded at least one firmware update. Would you like to install them now?",
      "resetTitle": "Reset firmware?",
      "resetPrompt": "You have just installed expansion board updates. Do you want to reboot the main controller to restore the previous configuration?",
      "sbcWarning": "You are operating your machine in SBC mode. Please upgrade the firmware using DWC only if advised by the firmware developers."
    },
    "inputRequired": "Please enter a value",
    "numberRequired": "Please enter a valid number",
    "incompatibleVersions": {
      "title": "Incompatible software versions",
      "prompt": "The installed software versions do not match. Please operate your setup only at equal versions to avoid potential incompatibilities and unexpected errors.",
      "upgradeNotice": "Please check out the {docs} on how to upgrade your Duet software components."
    },
    "duplicateFilament": {
      "prompt": "Please enter a name for the filament copy:",
      "title": "Duplicate Filament"
    }
  },
  "directory": {
    "menu": "Menu Directory",
    "filaments": "Filaments Directory",
    "firmware": "Firmware Directory",
    "gcodes": "G-Codes Directory",
    "macros": "Macros Directory",
    "system": "System Directory",
    "web": "WWW Directory"
  },
  "error": {
    "notImplemented": "{0} is not implemented",
    "invalidPassword": "Invalid password!",
    "noFreeSession": "No more free sessions!",
    "badVersion": "Incompatible firmware version",
    "connect": "Failed to connect to {0}",
    "disconnect": "Could not disconnect cleanly from {0}",
    "disconnected": "Could not complete action because the connection has been terminated",
    "cancelled": "Operation has been cancelled",
    "network": "Network error",
    "timeout": "HTTP request timed out",
    "driveUnmounted": "Target drive is unmounted",
    "directoryNotFound": "Directory {0} not found",
    "fileNotFound": "File {0} not found",
    "invalidHeightmap": "Invalid Height Map",
    "operationFailed": "Operation failed (Reason: {0})",
    "uploadStartWrongFileCount": "Only a single file can be uploaded & started",
    "uploadNoSingleZIP": "Only a single ZIP file can be uploaded at once",
    "uploadNoFiles": "This ZIP does not contain any usable fiels",
    "codeResponse": "Could not run code because a bad response has been received",
    "codeBuffer": "Could run code because the buffer space has been exhausted",
    "enterValidNumber": "Please enter a valid number",
    "turnOffEverythingFailed": "Failed to turn everything off",
    "filelistRequestFailed": "Failed to get file list",
    "fileinfoRequestFailed": "Failed to get file info for {0}",
    "filamentsLoadFailed": "Failed to load filaments",
    "move": "Failed to move {0} to {1}",
    "startupError": "Error in start-up file {0} line {1}: {2}"
  },
  "events": {
    "connected": "Connected to {0}",
    "connectionLost": "Failed to maintain connection to {0}",
    "emergencyStop": "Emergency stop, attemping to reconnect...",
    "reconnecting": "Connection interrupted, attempting to reconnect...",
    "reconnected": "Connection established",
    "disconnected": "Disconnected from {0}"
  },
  "generic": {
    "ok": "OK",
    "cancel": "Cancel",
    "yes": "Yes",
    "no": "No",
    "close": "Close",
    "reset": "Reset",
    "noValue": "n/a",
    "loading": "loading",
    "error": "Error",
    "info": "Info",
    "warning": "Warning",
    "success": "Success",
    "heaterStates": {
      "off": "off",
      "standby": "standby",
      "active": "active",
      "fault": "fault",
      "tuning": "tuning",
      "offline": "offline"
    },
    "status": {
      "disconnected": "Disconnected",
      "starting": "Starting",
      "updating": "Updating",
      "off": "Off",
      "halted": "Halted",
      "pausing": "Pausing",
      "paused": "Paused",
      "resuming": "Resuming",
      "cancelling": "Cancelling",
      "printing": "Printing",
      "processing": "Processing",
      "simulating": "Simulating",
      "busy": "Busy",
      "changingTool": "Changing Tool",
      "idle": "Idle",
      "unknown": "Unknown"
    },
    "rpm": "RPM",
    "sdCard": "SD Card {0}",
    "mounted": "mounted",
    "notMounted": "not mounted",
    "extracting": "Extracting",
    "uploading": "Uploading",
    "active": "Active",
    "standby": "Standby"
  },
  "input": {
    "code": {
      "send": "Send",
      "placeholder": "Send code..."
    },
    "addTemperature": "Value of new temperature",
    "addRPM": "Value of new preset",
    "set": "Set"
  },
  "jobProgress": {
    "simulating": "Simulating {0}, {1} complete",
    "simulated": "Simulated {0}, 100 % complete",
    "processing": "Processing {0}, {1} complete",
    "processed": "Processed {0}, 100 % complete",
    "printing": "Printing {0}, {1} complete",
    "printed": "Printed {0}, 100 % complete",
    "noJob": "No Job running.",
    "layer": "Layer {0} of {1}",
    "filament": "Filament Usage: {0}",
    "filamentRemaining": "{0} remaining"
  },
  "list": {
    "baseFileList": {
      "fileName": "Filename",
      "size": "Size",
      "lastModified": "Last modified",
      "download": "Download File",
      "edit": "Edit File",
      "rename": "Rename",
      "delete": "Delete",
      "downloadZIP": "Download as ZIP",
      "noFiles": "No Files or Directories",
      "driveUnmounted": "Drive is unmounted",
      "goUp": "Go up"
    },
    "menu": {
      "noFiles": "No Display Files"
    },
    "eventLog": {
      "date": "Date",
      "type": "Type",
      "message": "Event",
      "noEvents": "No Events",
      "clear": "Clear",
      "downloadText": "Download as Text",
      "downloadCSV": "Download as CSV"
    },
    "filament": {
      "noFilaments": "No Filaments",
      "duplicate": "Duplicate"
    },
    "firmware": {
      "installFile": "Install Firmware File",
      "noFiles": "No Firmware Files"
    },
    "macro": {
      "caption": "Macros",
      "noMacros": "No Macros",
      "run": "Run Macro",
      "root": "Root"
    },
    "jobs": {
      "height": "Object Height",
      "layerHeight": "Layer Height",
      "filament": "Filament Usage",
      "printTime": "Print Time",
      "simulatedTime": "Simulated Time",
      "generatedBy": "Generated by",
      "noJobs": "No Jobs",
      "start": "Start File",
      "simulate": "Simulate File"
    },
    "system": {
      "noFiles": "No System Files",
      "configToolNote": "edit via config tool"
    }
  },
  "menu": {
    "control": {
      "caption": "Control",
      "status": "Status",
      "dashboard": "Dashboard",
      "console": "Console"
    },
    "job": {
      "caption": "Job",
      "status": "Status",
      "webcam": "Webcam"
    },
    "files": {
      "caption": "Files",
      "jobs": "Jobs",
      "filaments": "Filaments",
      "macros": "Macros",
      "menu": "Display",
      "system": "System",
      "web": "Web"
    },
    "plugins": {
      "caption": "Plugins"
    },
    "settings": {
      "caption": "Settings",
      "general": "General",
      "machine": "Machine-Specific"
    }
  },
  "notification": {
    "compress": {
      "title": "Compressing files...",
      "message": "Please stand by while your files are being compressed...",
      "errorTitle": "Failed to compress files"
    },
    "decompress": {
      "title": "Decompressing files...",
      "message": "Please stand by while your files are being decompressed...",
      "errorTitle": "Failed to decompress files"
    },
    "delete": {
      "errorTitle": "Failed to delete {0}",
      "errorMessageDirectory": "Please make sure that this directory is empty",
      "success": "Successfully deleted {0}",
      "successMultiple": "Successfully deleted {0} items"
    },
    "deleteFilament": {
      "errorTitle": "Failed to delete filament(s)",
      "errorStillLoaded": "At least one of the selected filaments is still loaded. Please unload them before you proceed",
      "errorSubDirectories": "The filament {0} contains sub-directories. Please delete them manually and try again."
    },
    "download": {
      "title": "Downloading {0} @ {1}, {2}% complete",
      "message": "Please stand by while the file is being downloaded...",
      "success": "Download of {0} successful after {1}",
      "error": "Failed to download {0}"
    },
    "systemPackageInstall": {
      "title": "Installing file {0}",
      "message": "Please stand by while the file is being installed...",
      "success": "Installation of {0} successful",
      "error": "Failed to install {0}"
    },
    "message": "Message",
    "mount": {
      "successTitle": "SD card mounted",
      "errorTitle": "Failed to mount SD card"
    },
    "pluginLoad": {
      "title": "Loading plugins...",
      "message": "Please stand by while plugins are being loaded..."
    },
    "newDirectory": {
      "errorTitle": "Failed to create directory",
      "successTitle": "Directory created",
      "successMessage": "Successfully created directory {0}"
    },
    "newFilament": {
      "errorTitle": "Failed to create filament",
      "errorTitleMacros": "Failed to create filament macros",
      "successTitle": "Filament created",
      "successMessage": "Successfully created filament {0}"
    },
    "plugins": {
      "started": "Plugin has been started",
      "startError": "Failed to start plugin",
      "stopped": "Plugin has been stopped",
      "stopError": "Failed to start plugin",
      "uninstalled": "Plugin has been uninstalled",
      "uninstallError": "Failed to uninstall plugin"
    },
    "rename": {
      "success": "Successfully renamed {0} to {1}",
      "error": "Failed to rename {0} to {1}"
    },
    "renameFilament": {
      "errorTitle": "Failed to rename filament",
      "errorStillLoaded": "This filament is still loaded. Please unload it before you proceed"
    },
    "responseTooLong": "Response too long, see Console",
    "upload": {
      "title": "Uploading {0} @ {1}, {2}% complete",
      "message": "Please stand by while the file is being uploaded...",
      "success": "Upload of {0} successful after {1}",
      "error": "Failed to upload {0}"
    }
  },
  "panel": {
    "atx": {
      "caption": "ATX Power",
      "on": "On",
      "off": "Off"
    },
    "babystepping": {
      "caption": "Z Babystepping",
      "current": "Current Offset: {0}"
    },
    "extrude": {
      "caption": "Extrusion Control",
      "mix": "Mix",
      "mixRatio": "Mix Ratio:",
      "amount": "Feed amount in {0}:",
      "feedrate": "Feedrate in {0}:",
      "retract": "Retract",
      "extrude": "Extrude"
    },
    "extrusionFactors": {
      "caption": "Extrusion Factors",
      "changeVisibility": "Change Visibility",
      "extruder": "Extruder {0}",
      "noExtruders": "No Extruders"
    },
    "fan": {
      "caption": "Fan Control",
      "selection": "Fan Selection:",
      "toolFan": "Tool Fan",
      "fan": "Fan {0}"
    },
    "fans": {
      "caption": "Fans",
      "changeVisibility": "Change Visibility",
      "toolFan": "Tool Fan",
      "fan": "Fan {0}",
      "noFans": "No Fans"
    },
    "jobControl": {
      "caption": "Job Control",
      "cancelJob": "Cancel Job",
      "cancelPrint": "Cancel Print",
      "cancelSimulation": "Cancel Simulation",
      "pauseJob": "Pause Job",
      "pausePrint": "Pause Print",
      "pauseSimulation": "Pause Simulation",
      "resumeJob": "Resume Job",
      "resumePrint": "Resume Print",
      "resumeSimulation": "Resume Simulation",
      "repeatJob": "Start Again",
      "repeatPrint": "Print Again",
      "repeatSimulation": "Simulate Again",
      "showPreview": "Show Preview",
      "printNow": "Print Now",
      "startJob": "Start Job"
    },
    "jobData": {
      "caption": "Collected Data",
      "warmUpDuration": "Warm-Up Time",
      "currentLayerTime": "Current Layer Time",
      "lastLayerTime": "Last Layer Time",
      "jobDuration": "Job Duration"
    },
    "jobEstimations": {
      "caption": "Estimations based on",
      "filament": "Filament Usage",
      "file": "File Progress",
      "layer": "Layer Time",
      "slicer": "Slicer",
      "simulation": "Simulation"
    },
    "jobInfo": {
      "caption": "Job Information",
      "height": "Height:",
      "layerHeight": "Layer Height:",
      "filament": "Filament Usage:",
      "generatedBy": "Generated by:"
    },
    "movement": {
      "caption": "Machine Movement",
      "compensation": "Compensation & Calibration",
      "runBed": "True Bed Levelling (G32)",
      "runDelta": "Delta Calibration (G32)",
      "compensationInUse": "Compensation in use: {0}",
      "compensationType": {
        "none": "None",
        "mesh": "Mesh"
      },
      "disableBedCompensation": "Disable Bed Compensation (M561)",
      "disableMeshCompensation": "Disable Mesh Compensation (G29 S2)",
      "editMesh": "Define Area for Mesh Compensation (M557)",
      "runMesh": "Run Mesh Compensation (G29)",
      "loadMesh": "Load Saved Height Map from SD Card (G29 S1)",
      "axesNotHomed": "The following axis is not homed:|The following axes are not homed:",
      "noAxes": "No Axes",
      "set": "Set {0}",
      "workzero": "Go To Zero",
      "setWorkXYZ": "Set Work XYZ"
    },
    "settingsAbout": {
      "buildDateTime": "Built on {0}",
      "caption": "About",
      "credits": "Web interface developed by {author} for {Duet3D}.",
      "license": "Licensed under the terms of the {gpl}."
    },
    "settingsAppearance": {
      "caption": "Appearance",
      "darkTheme": "Dark theme",
      "language": "Language",
      "binaryFileSizes": "Use binary file sizes",
      "binaryFileSizesTitle": "File sizes are displayed with a basis of 1024 (IEC) instead of 1000 (SI)",
      "disableAutoComplete": "Disable auto-completion",
      "disableAutoCompleteTitle": "Do not show auto-complete list when typing in code or temperature inputs",
      "dashboardModeTitle": "Dashboard Mode",
      "bottomNavigation": "Show bottom navigation on tablet devices",
      "numericInputs": "Show numeric input fields instead of sliders",
      "iconMenu": "Use compact icon menu",
      "decimalPlaces": "Number of decimal points in the coordinate display",
      "displayUnitsTitle": "Unit of measure for coordinate display",
      "unitInches": "inches",
      "unitInch": "in",
      "unitMm": "mm",
      "unitInchSpeed": "ipm",
      "unitMmSpeed": "mm/s",
      "singleBedControl": "Single bed control",
      "groupTools": "Group identical tools",
      "singleChamberControl": "Single chamber control"
    },
    "settingsCommunication": {
      "caption": "Communication",
      "pingInterval": "PING interval when idle (ms)",
      "updateDelay": "Update delay (ms)",
      "ajaxRetries": "Number of maximum AJAX retries",
      "updateInterval": "Update interval ({0})",
      "fileTransferRetryThreshold": "Retry threshold for file transfers ({0})",
      "crcUploads": "Use CRC32 checksums for uploads",
      "unavailable": "No settings available"
    },
    "settingsElectronics": {
      "caption": "Electronics",
      "diagnostics": "Diagnostics",
      "board": "Board: {0}",
      "firmware": "Firmware: {0} ({1})",
      "dwsFirmware": "Duet WiFi Server Version: {0}",
      "updateNote": "Note: You can install updates on the System page.",
      "notConnected": "(not connected)",
      "dsfVersion": "DSF Version: {0}"
    },
    "settingsEndstops": {
      "caption": "Endstops",
      "index": "Index",
      "triggered": "Triggered"
    },
    "settingsGeneral": {
      "caption": "General",
      "factoryReset": "Revert to factory defaults",
      "settingsStorageLocal": "Save settings in local storage",
      "settingsSaveDelay": "Update delay for settings changes ({0})",
      "cacheStorageLocal": "Save cache in local storage",
      "cacheSaveDelay": "Update delay for cache changes ({0})",
      "ignoreFileTimestamps": "Ignore file timestamps on upload"
    },
    "settingsListItems": {
      "caption": "List Items",
      "toolTemperatures": "Tool Temperatures",
      "bedTemperatures": "Bed Temperatures",
      "chamberTemperatures": "Chamber Temperatures",
      "spindleRPM": "Spindle RPM"
    },
    "settingsMachine": {
      "caption": "Machine-Specific",
      "babystepAmount": "Babystep amount ({0})",
      "moveFeedrate": "Feedrate for move buttons ({0})",
      "toolChangeMacros": "Tool change macros",
      "checkVersions": "Check software versions and display notification on incompatibility"
    },
    "settingsNotifications": {
      "caption": "Notifications",
      "notificationErrorsPersistent": "Do not close error messages automatically",
      "notificationTimeout": "Default notification timeout ({0})"
    },
    "settingsBehaviour": {
      "caption": "Behaviour",
      "behaviourJobStart": "Do not auto switch to Status Panel on job start"
    },
    "settingsWebcam": {
      "caption": "Webcam",
      "webcamURL": "Webcam URL (optional)",
      "webcamUpdateInterval": "Webcam update interval ({0})",
      "webcamLiveURL": "URL to open when Webcam image is clicked (optional)",
      "webcamFix": "Do not append extra HTTP qualifier when reloading images",
      "webcamEmbedded": "Embed webcam image in an iframe",
      "webcamRotation": "Rotate webcam image",
      "webcamFlip": "Flip webcam image",
      "flipNone": "None",
      "flipX": "Flip X",
      "flipY": "Flip Y",
      "flipBoth": "Flip both"
    },
    "speedFactor": {
      "caption": "Speed Factor"
    },
    "spindle": {
      "title": "Spindles",
      "spindle": "Spindle",
      "active": "Active",
      "direction": "Direction",
      "currentRPM": "Current RPM",
      "setRPM": "Set RPM",
      "on": "On",
      "off": "Off",
      "forward": "forward",
      "reverse": "reverse"
    },
    "status": {
      "caption": "Status",
      "mode": "Mode: {0}",
      "toolPosition": "Tool Position",
      "machinePosition": "Machine Position",
      "extruders": "Extruder Drives",
      "extruderDrive": "Drive {0}",
      "speeds": "Speeds",
      "requestedSpeed": "Requested Speed",
      "topSpeed": "Top Speed",
      "sensors": "Sensors",
      "mcuTemp": "MCU Temperature",
      "minMax": "Minimum: {0}, Maximum {1}",
      "vIn": "Vin",
      "v12": "V12",
      "fanRPM": "Fan RPM",
      "probe": "Z-Probe|Z-Probes",
      "noStatus": "No Status",
      "extrusionRate": "Extrusion Rate",
      "volumetricFlow": "Volumetric Flow"
    },
    "tools": {
      "caption": "Tools",
      "controlHeaters": "Control Heaters",
      "turnEverythingOff": "Turn Everything Off",
      "setActiveTemperatures": "Set active temperatures",
      "setStandbyTemperatures": "Set standby temperatures",
      "setToolTemperatures": "Set tool temperatures",
      "setBedTemperatures": "Set bed temperatures",
      "setChamberTemperatures": "Set chamber temperatures",
      "tool": "Tool {0}",
      "loadFilament": "Load Filament",
      "changeFilament": "Change Filament",
      "unloadFilament": "Unload Filament",
      "heater": "Heater {0}",
      "current": "Current",
>>>>>>> f0092be7
      "active": "Active",
      "standby": "Standby"
   },
   "input": {
      "code": {
         "send": "Send",
         "placeholder": "Send code..."
      },
      "addTemperature": "Value of new temperature",
      "addRPM": "Value of new preset",
      "set": "Set"
   },
   "jobProgress": {
      "simulating": "Simulating {0}, {1} complete",
      "simulated": "Simulated {0}, 100 % complete",
      "processing": "Processing {0}, {1} complete",
      "processed": "Processed {0}, 100 % complete",
      "printing": "Printing {0}, {1} complete",
      "printed": "Printed {0}, 100 % complete",
      "noJob": "No Job running.",
      "layer": "Layer {0} of {1}",
      "filament": "Filament Usage: {0}",
      "filamentRemaining": "{0} remaining"
   },
   "list": {
      "baseFileList": {
         "fileName": "Filename",
         "size": "Size",
         "lastModified": "Last modified",
         "download": "Download File",
         "edit": "Edit File",
         "rename": "Rename",
         "delete": "Delete",
         "downloadZIP": "Download as ZIP",
         "noFiles": "No Files or Directories",
         "driveUnmounted": "Drive is unmounted",
         "goUp": "Go up"
      },
      "menu": {
         "noFiles": "No Display Files"
      },
      "eventLog": {
         "date": "Date",
         "type": "Type",
         "message": "Event",
         "noEvents": "No Events",
         "clear": "Clear",
         "downloadText": "Download as Text",
         "downloadCSV": "Download as CSV"
      },
      "filament": {
         "noFilaments": "No Filaments"
      },
      "firmware": {
         "installFile": "Install Firmware File",
         "noFiles": "No Firmware Files"
      },
      "macro": {
         "caption": "Macros",
         "noMacros": "No Macros",
         "run": "Run Macro",
         "root": "Root"
      },
      "jobs": {
         "height": "Object Height",
         "layerHeight": "Layer Height",
         "filament": "Filament Usage",
         "printTime": "Print Time",
         "simulatedTime": "Simulated Time",
         "generatedBy": "Generated by",
         "noJobs": "No Jobs",
         "start": "Start File",
         "simulate": "Simulate File"
      },
      "system": {
         "noFiles": "No System Files",
         "configToolNote": "edit via config tool"
      }
   },
   "menu": {
      "control": {
         "caption": "Control",
         "status": "Status",
         "dashboard": "Dashboard",
         "console": "Console"
      },
      "job": {
         "caption": "Job",
         "status": "Status",
         "webcam": "Webcam"
      },
      "files": {
         "caption": "Files",
         "jobs": "Jobs",
         "filaments": "Filaments",
         "macros": "Macros",
         "menu": "Display",
         "system": "System",
         "web": "Web"
      },
      "plugins": {
         "caption": "Plugins"
      },
      "settings": {
         "caption": "Settings",
         "general": "General",
         "machine": "Machine-Specific"
      }
   },
   "notification": {
      "compress": {
         "title": "Compressing files...",
         "message": "Please stand by while your files are being compressed...",
         "errorTitle": "Failed to compress files"
      },
      "decompress": {
         "title": "Decompressing files...",
         "message": "Please stand by while your files are being decompressed...",
         "errorTitle": "Failed to decompress files"
      },
      "delete": {
         "errorTitle": "Failed to delete {0}",
         "errorMessageDirectory": "Please make sure that this directory is empty",
         "success": "Successfully deleted {0}",
         "successMultiple": "Successfully deleted {0} items"
      },
      "deleteFilament": {
         "errorTitle": "Failed to delete filament(s)",
         "errorStillLoaded": "At least one of the selected filaments is still loaded. Please unload them before you proceed",
         "errorSubDirectories": "The filament {0} contains sub-directories. Please delete them manually and try again."
      },
      "download": {
         "title": "Downloading {0} @ {1}, {2}% complete",
         "message": "Please stand by while the file is being downloaded...",
         "success": "Download of {0} successful after {1}",
         "error": "Failed to download {0}"
      },
      "systemPackageInstall": {
         "title": "Installing file {0}",
         "message": "Please stand by while the file is being installed...",
         "success": "Installation of {0} successful",
         "error": "Failed to install {0}"
      },
      "message": "Message",
      "mount": {
         "successTitle": "SD card mounted",
         "errorTitle": "Failed to mount SD card"
      },
      "pluginLoad": {
         "title": "Loading plugins...",
         "message": "Please stand by while plugins are being loaded..."
      },
      "newDirectory": {
         "errorTitle": "Failed to create directory",
         "successTitle": "Directory created",
         "successMessage": "Successfully created directory {0}"
      },
      "newFilament": {
         "errorTitle": "Failed to create filament",
         "errorTitleMacros": "Failed to create filament macros",
         "successTitle": "Filament created",
         "successMessage": "Successfully created filament {0}"
      },
      "plugins": {
         "started": "Plugin has been started",
         "startError": "Failed to start plugin",
         "stopped": "Plugin has been stopped",
         "stopError": "Failed to start plugin",
         "uninstalled": "Plugin has been uninstalled",
         "uninstallError": "Failed to uninstall plugin"
      },
      "rename": {
         "success": "Successfully renamed {0} to {1}",
         "error": "Failed to rename {0} to {1}"
      },
      "renameFilament": {
         "errorTitle": "Failed to rename filament",
         "errorStillLoaded": "This filament is still loaded. Please unload it before you proceed"
      },
      "responseTooLong": "Response too long, see Console",
      "upload": {
         "title": "Uploading {0} @ {1}, {2}% complete",
         "message": "Please stand by while the file is being uploaded...",
         "success": "Upload of {0} successful after {1}",
         "error": "Failed to upload {0}"
      }
   },
   "panel": {
      "atx": {
         "caption": "ATX Power",
         "on": "On",
         "off": "Off"
      },
      "babystepping": {
         "caption": "Z Babystepping",
         "current": "Current Offset: {0}"
      },
      "extrude": {
         "caption": "Extrusion Control",
         "mix": "Mix",
         "mixRatio": "Mix Ratio:",
         "amount": "Feed amount in {0}:",
         "feedrate": "Feedrate in {0}:",
         "retract": "Retract",
         "extrude": "Extrude"
      },
      "extrusionFactors": {
         "caption": "Extrusion Factors",
         "changeVisibility": "Change Visibility",
         "extruder": "Extruder {0}",
         "noExtruders": "No Extruders"
      },
      "fan": {
         "caption": "Fan Control",
         "selection": "Fan Selection:",
         "toolFan": "Tool Fan",
         "fan": "Fan {0}"
      },
      "fans": {
         "caption": "Fans",
         "changeVisibility": "Change Visibility",
         "toolFan": "Tool Fan",
         "fan": "Fan {0}",
         "noFans": "No Fans"
      },
      "jobControl": {
         "caption": "Job Control",
         "cancelJob": "Cancel Job",
         "cancelPrint": "Cancel Print",
         "cancelSimulation": "Cancel Simulation",
         "pauseJob": "Pause Job",
         "pausePrint": "Pause Print",
         "pauseSimulation": "Pause Simulation",
         "resumeJob": "Resume Job",
         "resumePrint": "Resume Print",
         "resumeSimulation": "Resume Simulation",
         "repeatJob": "Start Again",
         "repeatPrint": "Print Again",
         "repeatSimulation": "Simulate Again",
         "showPreview": "Show Preview",
         "printNow": "Print Now",
         "startJob": "Start Job"
      },
      "jobData": {
         "caption": "Collected Data",
         "warmUpDuration": "Warm-Up Time",
         "currentLayerTime": "Current Layer Time",
         "lastLayerTime": "Last Layer Time",
         "jobDuration": "Job Duration"
      },
      "jobEstimations": {
         "caption": "Estimations based on",
         "filament": "Filament Usage",
         "file": "File Progress",
         "layer": "Layer Time",
         "slicer": "Slicer",
         "simulation": "Simulation"
      },
      "jobInfo": {
         "caption": "Job Information",
         "height": "Height:",
         "layerHeight": "Layer Height:",
         "filament": "Filament Usage:",
         "generatedBy": "Generated by:"
      },
      "movement": {
         "caption": "Machine Movement",
         "compensation": "Compensation & Calibration",
         "runBed": "True Bed Levelling (G32)",
         "runDelta": "Delta Calibration (G32)",
         "compensationInUse": "Compensation in use: {0}",
         "compensationType": {
            "none": "None",
            "mesh": "Mesh"
         },
         "disableBedCompensation": "Disable Bed Compensation (M561)",
         "disableMeshCompensation": "Disable Mesh Compensation (G29 S2)",
         "editMesh": "Define Area for Mesh Compensation (M557)",
         "runMesh": "Run Mesh Compensation (G29)",
         "loadMesh": "Load Saved Height Map from SD Card (G29 S1)",
         "axesNotHomed": "The following axis is not homed:|The following axes are not homed:",
         "noAxes": "No Axes",
         "set": "Set {0}",
         "workzero": "Go To Zero",
         "setWorkXYZ": "Set Work XYZ"
      },
      "settingsAbout": {
         "buildDateTime": "Built on {0}",
         "caption": "About",
         "credits": "Web interface developed by {author} for {Duet3D}.",
         "license": "Licensed under the terms of the {gpl}."
      },
      "settingsAppearance": {
         "caption": "Appearance",
         "darkTheme": "Dark theme",
         "language": "Language",
         "binaryFileSizes": "Use binary file sizes",
         "binaryFileSizesTitle": "File sizes are displayed with a basis of 1024 (IEC) instead of 1000 (SI)",
         "disableAutoComplete": "Disable auto-completion",
         "disableAutoCompleteTitle": "Do not show auto-complete list when typing in code or temperature inputs",
         "dashboardModeTitle": "Dashboard Mode",
         "bottomNavigation": "Show bottom navigation on tablet devices",
         "numericInputs": "Show numeric input fields instead of sliders",
         "iconMenu": "Use compact icon menu",
         "decimalPlaces": "Number of decimal points in the coordinate display",
         "displayUnitsTitle": "Unit of measure for coordinate display",
         "unitInches": "inches",
         "unitInch": "in",
         "unitMm": "mm",
         "unitInchSpeed": "ipm",
         "unitMmSpeed": "mm/s",
         "singleBedControl": "Single bed control",
         "groupTools": "Group identical tools",
         "singleChamberControl": "Single chamber control"
      },
      "settingsCommunication": {
         "caption": "Communication",
         "pingInterval": "PING interval when idle (ms)",
         "updateDelay": "Update delay (ms)",
         "ajaxRetries": "Number of maximum AJAX retries",
         "updateInterval": "Update interval ({0})",
         "fileTransferRetryThreshold": "Retry threshold for file transfers ({0})",
         "crcUploads": "Use CRC32 checksums for uploads",
         "unavailable": "No settings available"
      },
      "settingsElectronics": {
         "caption": "Electronics",
         "diagnostics": "Diagnostics",
         "board": "Board: {0}",
         "firmware": "Firmware: {0} ({1})",
         "dwsFirmware": "Duet WiFi Server Version: {0}",
         "updateNote": "Note: You can install updates on the System page.",
         "notConnected": "(not connected)",
         "dsfVersion": "DSF Version: {0}"
      },
      "settingsEndstops": {
         "caption": "Endstops",
         "index": "Index",
         "triggered": "Triggered"
      },
      "settingsGeneral": {
         "caption": "General",
         "factoryReset": "Revert to factory defaults",
         "settingsStorageLocal": "Save settings in local storage",
         "settingsSaveDelay": "Update delay for settings changes ({0})",
         "cacheStorageLocal": "Save cache in local storage",
         "cacheSaveDelay": "Update delay for cache changes ({0})",
         "ignoreFileTimestamps": "Ignore file timestamps on upload"
      },
      "settingsListItems": {
         "caption": "List Items",
         "toolTemperatures": "Tool Temperatures",
         "bedTemperatures": "Bed Temperatures",
         "chamberTemperatures": "Chamber Temperatures",
         "spindleRPM": "Spindle RPM"
      },
      "settingsMachine": {
         "caption": "Machine-Specific",
         "babystepAmount": "Babystep amount ({0})",
         "moveFeedrate": "Feedrate for move buttons ({0})",
         "toolChangeMacros": "Tool change macros",
         "checkVersions": "Check software versions and display notification on incompatibility"
      },
      "settingsNotifications": {
         "caption": "Notifications",
         "notificationErrorsPersistent": "Do not close error messages automatically",
         "notificationTimeout": "Default notification timeout ({0})"
      },
      "settingsBehaviour": {
         "caption": "Behaviour",
         "behaviourJobStart": "Do not auto switch to Status Panel on job start"
      },
      "settingsWebcam": {
         "caption": "Webcam",
         "webcamURL": "Webcam URL (optional)",
         "webcamUpdateInterval": "Webcam update interval ({0})",
         "webcamLiveURL": "URL to open when Webcam image is clicked (optional)",
         "webcamFix": "Do not append extra HTTP qualifier when reloading images",
         "webcamEmbedded": "Embed webcam image in an iframe",
         "webcamRotation": "Rotate webcam image",
         "webcamFlip": "Flip webcam image",
         "flipNone": "None",
         "flipX": "Flip X",
         "flipY": "Flip Y",
         "flipBoth": "Flip both"
      },
      "speedFactor": {
         "caption": "Speed Factor"
      },
      "spindle": {
         "title": "Spindles",
         "spindle": "Spindle",
         "active": "Active",
         "direction": "Direction",
         "currentRPM": "Current RPM",
         "setRPM": "Set RPM",
         "on": "On",
         "off": "Off",
         "forward": "forward",
         "reverse": "reverse"
      },
      "status": {
         "caption": "Status",
         "mode": "Mode: {0}",
         "toolPosition": "Tool Position",
         "machinePosition": "Machine Position",
         "extruders": "Extruder Drives",
         "extruderDrive": "Drive {0}",
         "speeds": "Speeds",
         "requestedSpeed": "Requested Speed",
         "topSpeed": "Top Speed",
         "sensors": "Sensors",
         "mcuTemp": "MCU Temperature",
         "minMax": "Minimum: {0}, Maximum {1}",
         "vIn": "Vin",
         "v12": "V12",
         "fanRPM": "Fan RPM",
         "probe": "Z-Probe|Z-Probes",
         "noStatus": "No Status",
         "extrusionRate": "Extrusion Rate",
         "volumetricFlow": "Volumetric Flow"
      },
      "tools": {
         "caption": "Tools",
         "controlHeaters": "Control Heaters",
         "turnEverythingOff": "Turn Everything Off",
         "setActiveTemperatures": "Set active temperatures",
         "setStandbyTemperatures": "Set standby temperatures",
         "setToolTemperatures": "Set tool temperatures",
         "setBedTemperatures": "Set bed temperatures",
         "setChamberTemperatures": "Set chamber temperatures",
         "tool": "Tool {0}",
         "loadFilament": "Load Filament",
         "changeFilament": "Change Filament",
         "unloadFilament": "Unload Filament",
         "heater": "Heater {0}",
         "current": "Current",
         "active": "Active",
         "standby": "Standby",
         "bed": "Bed {0}",
         "chamber": "Chamber {0}",
         "extra": {
            "caption": "Extra",
            "sensor": "Sensor",
            "sensorIndex": "Sensor {0}",
            "value": "Value",
            "showInChart": "Show in Chart",
            "noItems": "No Extra Sensors"
         },
         "noTools": "No Tools",
         "allBeds": "All Beds",
         "beds": "Beds",
         "chambers": "Chambers",
         "allChambers": "All Chambers"
      },
      "webcam": {
         "caption": "Webcam Surveillance",
         "alt": "(webcam image)"
      }
   },
   "pluginPermissions": {
      "commandExecution": "Execute generic DSF commands (e.g. G/M/T-codes)",
      "codeInterceptionRead": "Intercept G/M/T-codes",
      "codeInterceptionReadWrite": "Intercept G/M/T-codes codes and manipulate them",
      "managePlugins": "Install, load, unload, and uninstall third-party plugins",
      "manageUserSessions": "Manage user sessions",
      "objectModelRead": "Read from the object model",
      "objectModelReadWrite": "Read from and write to the object model",
      "registerHttpEndpoints": "Create new HTTP endpoints",
      "readFilaments": "Read files from the filaments directory",
      "writeFilaments": "Write files to the filaments directory",
      "readFirmware": "Read files from the firmware directory",
      "writeFirmware": "Write files to the firmware directory",
      "readGCodes": "Read files from the G-codes directory",
      "writeGCodes": "Write files to the G-codes directory",
      "readMacros": "Read files from the macros directory",
      "writeMacros": "Write files to the macros directory",
      "readMenu": "Read files from the menu directory",
      "writeMenu": "Write files to the menu directory",
      "readSystem": "Read files from the system directory",
      "writeSystem": "Write files to the system directory",
      "readWeb": "Read files from the web directory",
      "writeWeb": "Write files to the web directory",
      "fileSystemAccess": "Access files outside the virtual SD directory",
      "launchProcesses": "Launch new processes",
      "networkAccess": "Communicate over the network",
      "webcamAccess": "Access webcam devices",
      "gpioAccess": "Access GPIO devices",
      "superUser": "Run as root user (potentially dangerous)"
   },
   "plugins": {
      "accelerometer": {
         "name": "Accelerometer",
         "listTitle": "CSV Files",
         "none": "No Files",
         "chartCaption": "Acceleration Samples",
         "noData": "No Samples Loaded",
         "analysis": "Frequency Analysis",
         "samplingRate": "Sampling Rate (in Hz)",
         "start": "Start",
         "end": "End",
         "wideBand": "Wide-band analysis",
         "analyze": "Analyze",
         "back": "Back",
         "overflowPrompt": {
            "title": "Overflows detected",
            "prompt": "This CSV file has reported overflows. Are you sure you wish to continue?"
         },
         "loadError": "Failed to load CSV file",
         "parseError": "Failed to parse CSV file",
         "frequency": "Frequency (in Hz)",
         "amplitudes": "Amplitudes",
         "samples": "Samples",
         "accelerations": "Accelerations (in g)",
         "sampleTooltip": "Sample #{0}",
         "frequencyTooltip": "{0} ± {1} Hz"
      },
      "autoUpdate": {
         "menuCaption": "Update"
      },
      "gcodeViewer": {
         "caption": "G-Code Viewer",
         "view3D": "View 3D",
         "fullscreen": "Full Screen",
         "showConfiguration": "Show Viewer Configuration",
         "resetCamera": {
            "caption": "Reset Camera",
            "title": "Reset camera to home position"
         },
         "cancelLoad": "Cancel File Loading",
         "reloadView": {
            "caption": "Reload View",
            "title": "Reload the current gcode, this is used when changing settings like color, feedrate color, etc."
         },
         "loadCurrentJob": {
            "caption": "Load Current Job",
            "title": "Load the current printing or simulating job"
         },
         "unloadGCode": {
            "caption": "Unload GCode",
            "title": "Remove the loaded gcode from the viewer"
         },
         "loadLocalGCode": {
            "caption": "Load Local GCode",
            "title": "Load a file from your local drive into the viewer"
         },
         "showCursor": "Show Cursor",
         "showTravels": "Show Travels",
         "renderQuality": {
            "caption": "Render Quality",
            "title": "Adjust the visualization quality of the viewer. The higher the level the more vertices and render modes become available"
         },
         "sbc": "SBC",
         "low": "Low",
         "medium": "Medium",
         "high": "High",
         "ultra": "Ultra",
         "max": "Max",
         "forceLineRendering": "Force Line Rendering",
         "transparency": "Transparency",
         "showSolid": "Show Solid",
         "spreadLines": "Spread Lines",
         "extruders": {
            "caption": "Extruders",
            "title": "Sets the color used for rendering an extruder"
         },
         "tool": "Tool {0}",
         "resetColor": "Reset Tool Color | Reset Tool Colors",
         "renderMode": {
            "caption": "Render Mode | Render Modes",
            "title": "Render mode allows you to set extruder color or feedrate line coloring in the viewer"
         },
         "color": "Color",
         "feedrate": "Feedrate",
         "minFeedrate": "Minimum Feedrate (mm/s)",
         "maxFeedrate": "Maximum Feedrate (mm/s)",
         "minFeedrateColor": "Minimum Feedrate Color",
         "maxFeedrateColor": "Maximum Feedrate Color",
         "progress": {
            "caption": "Progress",
            "title": "Set the printed color for progress tracking"
         },
         "topClipping": "Top Clipping",
         "bottomClipping": "Bottom Clipping",
         "progressColor": "Progress Color",
         "liveZTracking": "Live Z Tracking",
         "settings": "Settings",
         "background": "Background",
         "bedRenderMode": "Bed Render Mode",
         "bed": "Bed",
         "volume": "Volume",
         "showAxes": "Show Axes",
         "showObjectLabels": "Show Object Labels",
         "cameraInertia": "Camera Inertia",
         "showObjectSelection": {
            "caption": "Show Object Selection",
            "title": "Enabled if objects could be detected in the current print"
         },
         "renderFailed": "Previous render failed. Setting render quality to SBC",
         "showFSOverlay": "Show Full Screen Overlay",
         "useHQRendering": "High Quality Render (Round)",
         "useSpecular": "Use Specular Highlight",
         "feature": "Feature",
         "g1AsExtrusion": "Render G1 (CNC)",
         "viewGCode": "View G-Code",
         "zBelt": " Z Belt",
         "zBeltAngle": "Z Belt Gantry Angle",
         "showWorkplace": "Show Workplace"
      },
      "heightmap": {
         "menuCaption": "Height Map",
         "listTitle": "Height Maps",
         "none": "None",
         "scale": "Scale:",
         "orMore": "or more",
         "orLess": "or less",
         "axes": "Axes:",
         "notAvailable": "height map not available",
         "statistics": "Statistics",
         "numPoints": "Number of points: {0}",
         "radius": "Probing radius: {0}",
         "area": "Probe area: {0}",
         "maxDeviations": "Maximum deviations: {0} / {1}",
         "meanError": "Mean error: {0}",
         "rmsError": "RMS error: {0}",
         "display": "Display",
         "colorScheme": "Color scheme:",
         "terrain": "Terrain",
         "heat": "Heat",
         "invertZ": "Invert Z coordinates",
         "topView": "Top View",
         "range": "Range",
         "fixed": "Fixed",
         "deviation": "Deviation",
         "resetView": "Reset View"
      },
      "objectModelBrowser": {
         "menuCaption": "Object Model",
         "selectedNode": "Selected node:",
         "none": "None",
         "documentationNotAvailable": "Documentation is not available (/www/DuetAPI.xml not found)",
         "summary": "Summary",
         "remarks": "Remarks"
      }
   },
   "tabs": {
      "generalSettings": {
         "caption": "General"
      },
      "machineSettings": {
         "caption": "General"
      },
      "plugins": {
         "integratedPlugins": "Integrated Plugins",
         "externalPlugins": "External Plugins",
         "headers": {
            "name": "Name",
            "author": "Author",
            "version": "Version",
            "license": "License",
            "dependencies": "Dependencies",
            "status": "Status"
         },
         "optional": "optional",
         "start": "Start",
         "partiallyStarted": "partially started",
         "started": "started",
         "stop": "Stop",
         "deactivated": "deactivated",
         "stopped": "stopped",
         "uninstall": "Uninstall",
         "noPlugins": "No Plugins",
         "refreshNote": "Refresh the page to finish unloading some DWC plugins"
      }
   }
}<|MERGE_RESOLUTION|>--- conflicted
+++ resolved
@@ -1,404 +1,271 @@
 {
-   "language": "English",
-   "$vuetify": {
-      "badge": "Badge",
-      "close": "Close",
-      "dataIterator": {
-         "noResultsText": "No matching records found",
-         "loadingText": "Loading items..."
-      },
-      "dataTable": {
-         "itemsPerPageText": "Rows per page:",
-         "ariaLabel": {
-            "sortDescending": "Sorted descending.",
-            "sortAscending": "Sorted ascending.",
-            "sortNone": "Not sorted.",
-            "activateNone": "Activate to remove sorting.",
-            "activateDescending": "Activate to sort descending.",
-            "activateAscending": "Activate to sort ascending."
-         },
-         "sortBy": "Sort by"
-      },
-      "dataFooter": {
-         "itemsPerPageText": "Items per page:",
-         "itemsPerPageAll": "All",
-         "nextPage": "Next page",
-         "prevPage": "Previous page",
-         "firstPage": "First page",
-         "lastPage": "Last page",
-         "pageText": "{0}-{1} of {2}"
-      },
-      "datePicker": {
-         "itemsSelected": "{0} selected"
-      },
-      "noDataText": "No data available",
-      "carousel": {
-         "prev": "Previous visual",
-         "next": "Next visual",
-         "ariaLabel": {
-            "delimiter": "Carousel slide {0} of {1}"
-         }
-      },
-      "calendar": {
-         "moreEvents": "{0} more"
-      },
-      "fileInput": {
-         "counter": "{0} files",
-         "counterSize": "{0} files ({1} in total)"
-      },
-      "timePicker": {
-         "am": "AM",
-         "pm": "PM"
+  "language": "English",
+  "$vuetify": {
+    "badge": "Badge",
+    "close": "Close",
+    "dataIterator": {
+      "noResultsText": "No matching records found",
+      "loadingText": "Loading items..."
+    },
+    "dataTable": {
+      "itemsPerPageText": "Rows per page:",
+      "ariaLabel": {
+        "sortDescending": "Sorted descending.",
+        "sortAscending": "Sorted ascending.",
+        "sortNone": "Not sorted.",
+        "activateNone": "Activate to remove sorting.",
+        "activateDescending": "Activate to sort descending.",
+        "activateAscending": "Activate to sort ascending."
+      },
+      "sortBy": "Sort by"
+    },
+    "dataFooter": {
+      "itemsPerPageText": "Items per page:",
+      "itemsPerPageAll": "All",
+      "nextPage": "Next page",
+      "prevPage": "Previous page",
+      "firstPage": "First page",
+      "lastPage": "Last page",
+      "pageText": "{0}-{1} of {2}"
+    },
+    "datePicker": {
+      "itemsSelected": "{0} selected"
+    },
+    "noDataText": "No data available",
+    "carousel": {
+      "prev": "Previous visual",
+      "next": "Next visual",
+      "ariaLabel": {
+        "delimiter": "Carousel slide {0} of {1}"
       }
-   },
-   "button": {
-      "add": {
-         "caption": "Add"
-      },
-      "connect": {
-         "connect": "Connect",
-         "connecting": "Connecting...",
-         "disconnect": "Disconnect",
-         "disconnecting": "Disconnecting..."
-      },
-      "emergencyStop": {
-         "caption": "Emergency Stop",
-         "title": "Enforce an immediate software reset (M112+M999)"
-      },
-      "home": {
-         "caption": "Home {0}",
-         "captionAll": "Home All",
-         "title": "Home the {0} axis (G28 {0})",
-         "titleAll": "Home all axes (G28)"
-      },
-      "newDirectory": {
-         "caption": "New Directory"
-      },
-      "newFilament": {
-         "caption": "New Filament"
-      },
-      "newFile": {
-         "caption": "New File"
-      },
-      "refresh": {
-         "caption": "Refresh"
-      },
-      "reset": {
-         "caption": "Reset Machine",
-         "title": "Send M999 to the machine to reset it"
-      },
-      "upload": {
-         "gcodes": {
-            "caption": "Upload G-Code File(s)",
-            "title": "Upload one or more G-Code files (drag&drop is supported as well)"
-         },
-         "start": {
-            "caption": "Upload & Start",
-            "title": "Upload & Start one or more G-Code files (drag&drop is supported as well)"
-         },
-         "firmware": {
-            "caption": "Upload Firmware Files",
-            "title": "Upload one or more firmware files (drag&drop is supported as well)"
-         },
-         "macros": {
-            "caption": "Upload Macro File(s)",
-            "title": "Upload one or more macro files (drag&drop is supported as well)"
-         },
-         "filaments": {
-            "caption": "Upload Filament Configs",
-            "title": "Upload one or more filament configurations (drag&drop is supported as well)"
-         },
-         "menu": {
-            "caption": "Upload Menu Files",
-            "title": "Upload one or more menu files (drag&drop is supported as well)"
-         },
-         "system": {
-            "caption": "Upload System Files",
-            "title": "Upload one or more system files (drag&drop is supported as well)"
-         },
-         "web": {
-            "caption": "Upload Web Files",
-            "title": "Upload one or more web files (drag&drop is supported as well)"
-         },
-         "plugin": {
-            "caption": "Install Plugin",
-            "title": "Upload and start a plugin (drag&drop is supported as well)"
-         },
-         "update": {
-            "caption": "Install Update",
-            "title": "Upload and install an update (drag&drop is supported as well)"
-         }
+    },
+    "calendar": {
+      "moreEvents": "{0} more"
+    },
+    "fileInput": {
+      "counter": "{0} files",
+      "counterSize": "{0} files ({1} in total)"
+    },
+    "timePicker": {
+      "am": "AM",
+      "pm": "PM"
+    }
+  },
+  "button": {
+    "add": {
+      "caption": "Add"
+    },
+    "connect": {
+      "connect": "Connect",
+      "connecting": "Connecting...",
+      "disconnect": "Disconnect",
+      "disconnecting": "Disconnecting..."
+    },
+    "emergencyStop": {
+      "caption": "Emergency Stop",
+      "title": "Enforce an immediate software reset (M112+M999)"
+    },
+    "home": {
+      "caption": "Home {0}",
+      "captionAll": "Home All",
+      "title": "Home the {0} axis (G28 {0})",
+      "titleAll": "Home all axes (G28)"
+    },
+    "newDirectory": {
+      "caption": "New Directory"
+    },
+    "newFilament": {
+      "caption": "New Filament"
+    },
+    "newFile": {
+      "caption": "New File"
+    },
+    "refresh": {
+      "caption": "Refresh"
+    },
+    "reset": {
+      "caption": "Reset Machine",
+      "title": "Send M999 to the machine to reset it"
+    },
+    "upload": {
+      "gcodes": {
+        "caption": "Upload G-Code File(s)",
+        "title": "Upload one or more G-Code files (drag&drop is supported as well)"
+      },
+      "start": {
+        "caption": "Upload & Start",
+        "title": "Upload & Start one or more G-Code files (drag&drop is supported as well)"
+      },
+      "firmware": {
+        "caption": "Upload Firmware Files",
+        "title": "Upload one or more firmware files (drag&drop is supported as well)"
+      },
+      "macros": {
+        "caption": "Upload Macro File(s)",
+        "title": "Upload one or more macro files (drag&drop is supported as well)"
+      },
+      "filaments": {
+        "caption": "Upload Filament Configs",
+        "title": "Upload one or more filament configurations (drag&drop is supported as well)"
+      },
+      "menu": {
+        "caption": "Upload Menu Files",
+        "title": "Upload one or more menu files (drag&drop is supported as well)"
+      },
+      "system": {
+        "caption": "Upload System Files",
+        "title": "Upload one or more system files (drag&drop is supported as well)"
+      },
+      "web": {
+        "caption": "Upload Web Files",
+        "title": "Upload one or more web files (drag&drop is supported as well)"
+      },
+      "plugin": {
+        "caption": "Install Plugin",
+        "title": "Upload and start a plugin (drag&drop is supported as well)"
+      },
+      "update": {
+        "caption": "Install Update",
+        "title": "Upload and install an update (drag&drop is supported as well)"
       }
-   },
-   "chart": {
-      "layer": {
-         "caption": "Layer Chart",
-         "layerTime": "Layer Time",
-         "showLastLayers": "Show Last {0} Layers",
-         "showAllLayers": "Show All Layers",
-         "layer": "Layer {0}",
-         "layerDuration": "Duration: {0}",
-         "layerHeight": "Layer Height: {0}",
-         "filamentUsage": "Filament Usage: {0}",
-         "fractionPrinted": "File Progress: {0}",
-         "temperatures": "Temperatures: {0}"
-      },
-      "temperature": {
-         "caption": "Temperature Chart",
-         "heater": "Heater {0}",
-         "sensor": "Sensor {0}",
-         "noData": "No Data"
-      }
-   },
-   "dialog": {
-      "changeMoveStep": {
-         "title": "Change move step",
-         "prompt": "Please enter a new value for the clicked move button:"
-      },
-      "configUpdated": {
-         "title": "Apply new configuration?",
-         "prompt": "Would you like to restart the mainboard or execute the configuration file again? It is advised to reset the mainboard if you removed IO ports or changed driver allocations.",
-         "reset": "Restart Mainboard",
-         "runConfig": "Run Config File"
-      },
-      "connect": {
-         "title": "Connect to Machine",
-         "prompt": "Please enter the hostname and password of the machine that you would like to connect to:",
-         "hostPlaceholder": "Hostname",
-         "hostRequired": "Hostname is required",
-         "passwordPlaceholderOptional": "Password (optional)",
-         "passwordPlaceholder": "Password",
-         "passwordRequired": "Password is required",
-         "connect": "Connect"
-      },
-      "connection": {
-         "connecting": "Connecting...",
-         "disconnecting": "Disconnecting...",
-         "updating": "Please wait while updates are being installed...",
-         "reconnecting": "Connection lost, attempting to reconnect...",
-         "standBy": "Please stand by..."
-      },
-      "editExtrusionAmount": {
-         "title": "Edit extrusion amount",
-         "prompt": "Please enter a new amount for the clicked button:"
-      },
-      "editExtrusionFeedrate": {
-         "title": "Edit extrusion feedrate",
-         "prompt": "Please enter a new feedrate for the clicked button:"
-      },
-      "factoryReset": {
-         "title": "Perform factory reset?",
-         "prompt": "Are you sure you wish to perform a factory reset? All saved settings will be lost."
-      },
-      "filament": {
-         "titleChange": "Change Filament",
-         "titleLoad": "Load Filament",
-         "prompt": "Please choose a filament:",
-         "noFilaments": "No Filaments available"
-      },
-      "fileEdit": {
-         "gcodeReference": "G-Code Reference",
-         "menuReference": "Menu Reference",
-         "save": "Save",
-         "confirmClose": "The file has been changed. If you proceed, your changes will be lost.",
-         "confirmSaveEmpty": "It appears that the file you want to save is empty. Are you sure you wish to proceed?"
-      },
-      "fileTransfer": {
-         "uploadingTitle": "Uploading File {0} of {1}, {2}% complete",
-         "uploadDoneTitle": "Uploads Complete!",
-         "uploadFailedTitle": "Uploads Failed!",
-         "downloadingTitle": "Downloading File {0} of {1}, {2}% complete",
-         "downloadDoneTitle": "Downloads Complete",
-         "downloadFailedTitle": "Downloads Failed!",
-         "filename": "Filename",
-         "size": "Size",
-         "progress": "Progress",
-         "currentSpeed": "Current Speed: {0}",
-         "cancelUploads": "Cancel Uploads",
-         "cancelDownloads": "Cancel Downloads"
-      },
-      "meshEdit": {
-         "title": "Set Mesh Parameters",
-         "radius": "Probe Radius",
-         "spacing": "Spacing",
-         "startCoordinate": "Start coordinate in {0} direction",
-         "endCoordinate": "End coordinate in {0} direction",
-         "spacingDirection": "Spacing in {0} direction"
-      },
-      "newDirectory": {
-         "title": "New Directory",
-         "prompt": "Please enter a new directory name:"
-      },
-      "newFilament": {
-         "title": "New Filament",
-         "prompt": "Please enter a name for the new filament:"
-      },
-      "newFile": {
-         "title": "New File",
-         "prompt": "Please enter a new file name:"
-      },
-      "pluginInstallation": {
-         "installation": "Plugin Installation",
-         "prompt": "The following plugin will be installed:",
-         "by": "by {0}",
-         "license": "License: {0}",
-         "homepage": "Homepage:",
-         "contents": "This package provides software components for",
-         "dsf": "Duet Software Framework",
-         "dwc": "Duet Web Control",
-         "rrf": "RepRapFirmware",
-         "prerequisites": "Prerequisites",
-         "version": "Version {0}",
-         "noPluginSupport": "External Plugins not allowed",
-         "rootSupport": "Support for Super-User Plugins",
-         "invalidManifest": "Invalid plugin manifest",
-         "permissions": "Required Permissions",
-         "dwcWarning": "This plugin contains components for the web interface. No permission checks can be enforced in browser sessions so it may manipulate your system and create security hazards that might result in physical damage of your setup.",
-         "rootWarning": "This plugin requires super-user permissions which means it can reconfigure the attached SBC and install potentially malicious software. This might result in physical damage of your setup.",
-         "sbcPermissions": "The plugin running on the SBC wants to",
-         "noSpecialPermissions": "This plugin does not require any special permissions.",
-         "ready": "Installation Ready",
-         "readyMessage": "The plugin is now ready to be installed. Please make sure you trust the plugin author before you confirm this final step.",
-         "readyDisclaimer": "Before you can continue you must accept that Duet3D Ltd cannot be held responsible for potential damage resulting from the installation of this third-party plugin.",
-         "checkboxDisclaimer": "I accept the risks, install this plugin",
-         "progress": "Installation Progress",
-         "progressText": "Please stand by while the plugin is being installed...",
-         "installationSuccess": "Installation complete!",
-         "installationFailed": "Installation failed!",
-         "cancel": "Cancel",
-         "back": "Back",
-         "next": "Next",
-         "finish": "Finish",
-         "reloadPrompt": {
-            "title": "Reload DWC?",
-            "prompt": "You have just updated an active DWC plugin. In order to use the new version, the web interface must be reloaded. Do you want to do this now?"
-         }
-      },
-      "renameFile": {
-         "title": "Rename File or Directory",
-         "prompt": "Please enter a new name:"
-      },
-      "resetHeaterFault": {
-         "title": "Reset Heater Fault",
-         "prompt": "A heater fault has occurred on heater {0}. It is strongly advised to turn off your machine now and to check your wiring before you continue. If you are absolutely sure that this is not a physical problem, you can reset the heater fault ON YOUR OWN RISK. Be aware that this is NOT RECOMMENDED and can lead to further problems. How would you like to proceed?",
-         "resetFault": "Reset Fault"
-      },
-      "runMacro": {
-         "title": "Run {0}",
-         "prompt": "Do you want to run {0}?"
-      },
-      "startJob": {
-         "title": "Start {0}",
-         "prompt": "Do you want to start {0}?"
-      },
-      "update": {
-         "title": "Install updates?",
-         "prompt": "You have uploaded at least one firmware update. Would you like to install them now?",
-         "resetTitle": "Reset firmware?",
-         "resetPrompt": "You have just installed expansion board updates. Do you want to reboot the main controller to restore the previous configuration?",
-         "sbcWarning": "You are operating your machine in SBC mode. Please upgrade the firmware using DWC only if advised by the firmware developers."
-      },
-      "inputRequired": "Please enter a value",
-      "numberRequired": "Please enter a valid number",
-      "incompatibleVersions": {
-         "title": "Incompatible software versions",
-         "prompt": "The installed software versions do not match. Please operate your setup only at equal versions to avoid potential incompatibilities and unexpected errors.",
-         "upgradeNotice": "Please check out the {docs} on how to upgrade your Duet software components."
-      }
-   },
-   "directory": {
-      "menu": "Menu Directory",
-      "filaments": "Filaments Directory",
-      "firmware": "Firmware Directory",
-      "gcodes": "G-Codes Directory",
-      "macros": "Macros Directory",
-      "system": "System Directory",
-      "web": "WWW Directory"
-   },
-   "error": {
-      "notImplemented": "{0} is not implemented",
-      "invalidPassword": "Invalid password!",
-      "noFreeSession": "No more free sessions!",
-      "badVersion": "Incompatible firmware version",
-      "connect": "Failed to connect to {0}",
-      "disconnect": "Could not disconnect cleanly from {0}",
-      "disconnected": "Could not complete action because the connection has been terminated",
-      "cancelled": "Operation has been cancelled",
-      "network": "Network error",
-      "timeout": "HTTP request timed out",
-      "driveUnmounted": "Target drive is unmounted",
-      "directoryNotFound": "Directory {0} not found",
-      "fileNotFound": "File {0} not found",
-      "invalidHeightmap": "Invalid Height Map",
-      "operationFailed": "Operation failed (Reason: {0})",
-      "uploadStartWrongFileCount": "Only a single file can be uploaded & started",
-      "uploadNoSingleZIP": "Only a single ZIP file can be uploaded at once",
-      "uploadNoFiles": "This ZIP does not contain any usable fiels",
-      "codeResponse": "Could not run code because a bad response has been received",
-      "codeBuffer": "Could run code because the buffer space has been exhausted",
-      "enterValidNumber": "Please enter a valid number",
-      "turnOffEverythingFailed": "Failed to turn everything off",
-      "filelistRequestFailed": "Failed to get file list",
-      "fileinfoRequestFailed": "Failed to get file info for {0}",
-      "filamentsLoadFailed": "Failed to load filaments",
-      "move": "Failed to move {0} to {1}",
-      "startupError": "Error in start-up file {0} line {1}: {2}"
-   },
-   "events": {
-      "connected": "Connected to {0}",
-      "connectionLost": "Failed to maintain connection to {0}",
-      "emergencyStop": "Emergency stop, attemping to reconnect...",
-      "reconnecting": "Connection interrupted, attempting to reconnect...",
-      "reconnected": "Connection established",
-      "disconnected": "Disconnected from {0}"
-   },
-   "generic": {
-      "ok": "OK",
+    }
+  },
+  "chart": {
+    "layer": {
+      "caption": "Layer Chart",
+      "layerTime": "Layer Time",
+      "showLastLayers": "Show Last {0} Layers",
+      "showAllLayers": "Show All Layers",
+      "layer": "Layer {0}",
+      "layerDuration": "Duration: {0}",
+      "layerHeight": "Layer Height: {0}",
+      "filamentUsage": "Filament Usage: {0}",
+      "fractionPrinted": "File Progress: {0}",
+      "temperatures": "Temperatures: {0}"
+    },
+    "temperature": {
+      "caption": "Temperature Chart",
+      "heater": "Heater {0}",
+      "sensor": "Sensor {0}",
+      "noData": "No Data"
+    }
+  },
+  "dialog": {
+    "changeMoveStep": {
+      "title": "Change move step",
+      "prompt": "Please enter a new value for the clicked move button:"
+    },
+    "configUpdated": {
+      "title": "Apply new configuration?",
+      "prompt": "Would you like to restart the mainboard or execute the configuration file again? It is advised to reset the mainboard if you removed IO ports or changed driver allocations.",
+      "reset": "Restart Mainboard",
+      "runConfig": "Run Config File"
+    },
+    "connect": {
+      "title": "Connect to Machine",
+      "prompt": "Please enter the hostname and password of the machine that you would like to connect to:",
+      "hostPlaceholder": "Hostname",
+      "hostRequired": "Hostname is required",
+      "passwordPlaceholderOptional": "Password (optional)",
+      "passwordPlaceholder": "Password",
+      "passwordRequired": "Password is required",
+      "connect": "Connect"
+    },
+    "connection": {
+      "connecting": "Connecting...",
+      "disconnecting": "Disconnecting...",
+      "updating": "Please wait while updates are being installed...",
+      "reconnecting": "Connection lost, attempting to reconnect...",
+      "standBy": "Please stand by..."
+    },
+    "editExtrusionAmount": {
+      "title": "Edit extrusion amount",
+      "prompt": "Please enter a new amount for the clicked button:"
+    },
+    "editExtrusionFeedrate": {
+      "title": "Edit extrusion feedrate",
+      "prompt": "Please enter a new feedrate for the clicked button:"
+    },
+    "factoryReset": {
+      "title": "Perform factory reset?",
+      "prompt": "Are you sure you wish to perform a factory reset? All saved settings will be lost."
+    },
+    "filament": {
+      "titleChange": "Change Filament",
+      "titleLoad": "Load Filament",
+      "prompt": "Please choose a filament:",
+      "noFilaments": "No Filaments available"
+    },
+    "fileEdit": {
+      "gcodeReference": "G-Code Reference",
+      "menuReference": "Menu Reference",
+      "save": "Save",
+      "confirmClose": "The file has been changed. If you proceed, your changes will be lost.",
+      "confirmSaveEmpty": "It appears that the file you want to save is empty. Are you sure you wish to proceed?"
+    },
+    "fileTransfer": {
+      "uploadingTitle": "Uploading File {0} of {1}, {2}% complete",
+      "uploadDoneTitle": "Uploads Complete!",
+      "uploadFailedTitle": "Uploads Failed!",
+      "downloadingTitle": "Downloading File {0} of {1}, {2}% complete",
+      "downloadDoneTitle": "Downloads Complete",
+      "downloadFailedTitle": "Downloads Failed!",
+      "filename": "Filename",
+      "size": "Size",
+      "progress": "Progress",
+      "currentSpeed": "Current Speed: {0}",
+      "cancelUploads": "Cancel Uploads",
+      "cancelDownloads": "Cancel Downloads"
+    },
+    "meshEdit": {
+      "title": "Set Mesh Parameters",
+      "radius": "Probe Radius",
+      "spacing": "Spacing",
+      "startCoordinate": "Start coordinate in {0} direction",
+      "endCoordinate": "End coordinate in {0} direction",
+      "spacingDirection": "Spacing in {0} direction"
+    },
+    "newDirectory": {
+      "title": "New Directory",
+      "prompt": "Please enter a new directory name:"
+    },
+    "newFilament": {
+      "title": "New Filament",
+      "prompt": "Please enter a name for the new filament:"
+    },
+    "newFile": {
+      "title": "New File",
+      "prompt": "Please enter a new file name:"
+    },
+    "pluginInstallation": {
+      "installation": "Plugin Installation",
+      "prompt": "The following plugin will be installed:",
+      "by": "by {0}",
+      "license": "License: {0}",
+      "homepage": "Homepage:",
+      "contents": "This package provides software components for",
+      "dsf": "Duet Software Framework",
+      "dwc": "Duet Web Control",
+      "rrf": "RepRapFirmware",
+      "prerequisites": "Prerequisites",
+      "version": "Version {0}",
+      "noPluginSupport": "External Plugins not allowed",
+      "rootSupport": "Support for Super-User Plugins",
+      "invalidManifest": "Invalid plugin manifest",
+      "permissions": "Required Permissions",
+      "dwcWarning": "This plugin contains components for the web interface. No permission checks can be enforced in browser sessions so it may manipulate your system and create security hazards that might result in physical damage of your setup.",
+      "rootWarning": "This plugin requires super-user permissions which means it can reconfigure the attached SBC and install potentially malicious software. This might result in physical damage of your setup.",
+      "sbcPermissions": "The plugin running on the SBC wants to",
+      "noSpecialPermissions": "This plugin does not require any special permissions.",
+      "ready": "Installation Ready",
+      "readyMessage": "The plugin is now ready to be installed. Please make sure you trust the plugin author before you confirm this final step.",
+      "readyDisclaimer": "Before you can continue you must accept that Duet3D Ltd cannot be held responsible for potential damage resulting from the installation of this third-party plugin.",
+      "checkboxDisclaimer": "I accept the risks, install this plugin",
+      "progress": "Installation Progress",
+      "progressText": "Please stand by while the plugin is being installed...",
+      "installationSuccess": "Installation complete!",
+      "installationFailed": "Installation failed!",
       "cancel": "Cancel",
-<<<<<<< HEAD
-      "yes": "Yes",
-      "no": "No",
-      "close": "Close",
-      "reset": "Reset",
-      "noValue": "n/a",
-      "loading": "loading",
-      "error": "Error",
-      "info": "Info",
-      "warning": "Warning",
-      "success": "Success",
-      "heaterStates": {
-         "off": "off",
-         "standby": "standby",
-         "active": "active",
-         "fault": "fault",
-         "tuning": "tuning",
-         "offline": "offline"
-      },
-      "status": {
-         "disconnected": "Disconnected",
-         "starting": "Starting",
-         "updating": "Updating",
-         "off": "Off",
-         "halted": "Halted",
-         "pausing": "Pausing",
-         "paused": "Paused",
-         "resuming": "Resuming",
-         "cancelling": "Cancelling",
-         "printing": "Printing",
-         "processing": "Processing",
-         "simulating": "Simulating",
-         "busy": "Busy",
-         "changingTool": "Changing Tool",
-         "idle": "Idle",
-         "unknown": "Unknown"
-      },
-      "rpm": "RPM",
-      "sdCard": "SD Card {0}",
-      "mounted": "mounted",
-      "notMounted": "not mounted",
-      "extracting": "Extracting",
-      "uploading": "Uploading",
-=======
       "back": "Back",
       "next": "Next",
       "finish": "Finish",
@@ -972,680 +839,242 @@
       "unloadFilament": "Unload Filament",
       "heater": "Heater {0}",
       "current": "Current",
->>>>>>> f0092be7
       "active": "Active",
-      "standby": "Standby"
-   },
-   "input": {
-      "code": {
-         "send": "Send",
-         "placeholder": "Send code..."
-      },
-      "addTemperature": "Value of new temperature",
-      "addRPM": "Value of new preset",
-      "set": "Set"
-   },
-   "jobProgress": {
-      "simulating": "Simulating {0}, {1} complete",
-      "simulated": "Simulated {0}, 100 % complete",
-      "processing": "Processing {0}, {1} complete",
-      "processed": "Processed {0}, 100 % complete",
-      "printing": "Printing {0}, {1} complete",
-      "printed": "Printed {0}, 100 % complete",
-      "noJob": "No Job running.",
-      "layer": "Layer {0} of {1}",
-      "filament": "Filament Usage: {0}",
-      "filamentRemaining": "{0} remaining"
-   },
-   "list": {
-      "baseFileList": {
-         "fileName": "Filename",
-         "size": "Size",
-         "lastModified": "Last modified",
-         "download": "Download File",
-         "edit": "Edit File",
-         "rename": "Rename",
-         "delete": "Delete",
-         "downloadZIP": "Download as ZIP",
-         "noFiles": "No Files or Directories",
-         "driveUnmounted": "Drive is unmounted",
-         "goUp": "Go up"
-      },
-      "menu": {
-         "noFiles": "No Display Files"
-      },
-      "eventLog": {
-         "date": "Date",
-         "type": "Type",
-         "message": "Event",
-         "noEvents": "No Events",
-         "clear": "Clear",
-         "downloadText": "Download as Text",
-         "downloadCSV": "Download as CSV"
-      },
-      "filament": {
-         "noFilaments": "No Filaments"
-      },
-      "firmware": {
-         "installFile": "Install Firmware File",
-         "noFiles": "No Firmware Files"
-      },
-      "macro": {
-         "caption": "Macros",
-         "noMacros": "No Macros",
-         "run": "Run Macro",
-         "root": "Root"
-      },
-      "jobs": {
-         "height": "Object Height",
-         "layerHeight": "Layer Height",
-         "filament": "Filament Usage",
-         "printTime": "Print Time",
-         "simulatedTime": "Simulated Time",
-         "generatedBy": "Generated by",
-         "noJobs": "No Jobs",
-         "start": "Start File",
-         "simulate": "Simulate File"
-      },
-      "system": {
-         "noFiles": "No System Files",
-         "configToolNote": "edit via config tool"
-      }
-   },
-   "menu": {
-      "control": {
-         "caption": "Control",
-         "status": "Status",
-         "dashboard": "Dashboard",
-         "console": "Console"
-      },
-      "job": {
-         "caption": "Job",
-         "status": "Status",
-         "webcam": "Webcam"
-      },
-      "files": {
-         "caption": "Files",
-         "jobs": "Jobs",
-         "filaments": "Filaments",
-         "macros": "Macros",
-         "menu": "Display",
-         "system": "System",
-         "web": "Web"
-      },
-      "plugins": {
-         "caption": "Plugins"
-      },
-      "settings": {
-         "caption": "Settings",
-         "general": "General",
-         "machine": "Machine-Specific"
-      }
-   },
-   "notification": {
-      "compress": {
-         "title": "Compressing files...",
-         "message": "Please stand by while your files are being compressed...",
-         "errorTitle": "Failed to compress files"
-      },
-      "decompress": {
-         "title": "Decompressing files...",
-         "message": "Please stand by while your files are being decompressed...",
-         "errorTitle": "Failed to decompress files"
-      },
-      "delete": {
-         "errorTitle": "Failed to delete {0}",
-         "errorMessageDirectory": "Please make sure that this directory is empty",
-         "success": "Successfully deleted {0}",
-         "successMultiple": "Successfully deleted {0} items"
-      },
-      "deleteFilament": {
-         "errorTitle": "Failed to delete filament(s)",
-         "errorStillLoaded": "At least one of the selected filaments is still loaded. Please unload them before you proceed",
-         "errorSubDirectories": "The filament {0} contains sub-directories. Please delete them manually and try again."
-      },
-      "download": {
-         "title": "Downloading {0} @ {1}, {2}% complete",
-         "message": "Please stand by while the file is being downloaded...",
-         "success": "Download of {0} successful after {1}",
-         "error": "Failed to download {0}"
-      },
-      "systemPackageInstall": {
-         "title": "Installing file {0}",
-         "message": "Please stand by while the file is being installed...",
-         "success": "Installation of {0} successful",
-         "error": "Failed to install {0}"
-      },
-      "message": "Message",
-      "mount": {
-         "successTitle": "SD card mounted",
-         "errorTitle": "Failed to mount SD card"
-      },
-      "pluginLoad": {
-         "title": "Loading plugins...",
-         "message": "Please stand by while plugins are being loaded..."
-      },
-      "newDirectory": {
-         "errorTitle": "Failed to create directory",
-         "successTitle": "Directory created",
-         "successMessage": "Successfully created directory {0}"
-      },
-      "newFilament": {
-         "errorTitle": "Failed to create filament",
-         "errorTitleMacros": "Failed to create filament macros",
-         "successTitle": "Filament created",
-         "successMessage": "Successfully created filament {0}"
-      },
-      "plugins": {
-         "started": "Plugin has been started",
-         "startError": "Failed to start plugin",
-         "stopped": "Plugin has been stopped",
-         "stopError": "Failed to start plugin",
-         "uninstalled": "Plugin has been uninstalled",
-         "uninstallError": "Failed to uninstall plugin"
-      },
-      "rename": {
-         "success": "Successfully renamed {0} to {1}",
-         "error": "Failed to rename {0} to {1}"
-      },
-      "renameFilament": {
-         "errorTitle": "Failed to rename filament",
-         "errorStillLoaded": "This filament is still loaded. Please unload it before you proceed"
-      },
-      "responseTooLong": "Response too long, see Console",
-      "upload": {
-         "title": "Uploading {0} @ {1}, {2}% complete",
-         "message": "Please stand by while the file is being uploaded...",
-         "success": "Upload of {0} successful after {1}",
-         "error": "Failed to upload {0}"
-      }
-   },
-   "panel": {
-      "atx": {
-         "caption": "ATX Power",
-         "on": "On",
-         "off": "Off"
-      },
-      "babystepping": {
-         "caption": "Z Babystepping",
-         "current": "Current Offset: {0}"
-      },
-      "extrude": {
-         "caption": "Extrusion Control",
-         "mix": "Mix",
-         "mixRatio": "Mix Ratio:",
-         "amount": "Feed amount in {0}:",
-         "feedrate": "Feedrate in {0}:",
-         "retract": "Retract",
-         "extrude": "Extrude"
-      },
-      "extrusionFactors": {
-         "caption": "Extrusion Factors",
-         "changeVisibility": "Change Visibility",
-         "extruder": "Extruder {0}",
-         "noExtruders": "No Extruders"
-      },
-      "fan": {
-         "caption": "Fan Control",
-         "selection": "Fan Selection:",
-         "toolFan": "Tool Fan",
-         "fan": "Fan {0}"
-      },
-      "fans": {
-         "caption": "Fans",
-         "changeVisibility": "Change Visibility",
-         "toolFan": "Tool Fan",
-         "fan": "Fan {0}",
-         "noFans": "No Fans"
-      },
-      "jobControl": {
-         "caption": "Job Control",
-         "cancelJob": "Cancel Job",
-         "cancelPrint": "Cancel Print",
-         "cancelSimulation": "Cancel Simulation",
-         "pauseJob": "Pause Job",
-         "pausePrint": "Pause Print",
-         "pauseSimulation": "Pause Simulation",
-         "resumeJob": "Resume Job",
-         "resumePrint": "Resume Print",
-         "resumeSimulation": "Resume Simulation",
-         "repeatJob": "Start Again",
-         "repeatPrint": "Print Again",
-         "repeatSimulation": "Simulate Again",
-         "showPreview": "Show Preview",
-         "printNow": "Print Now",
-         "startJob": "Start Job"
-      },
-      "jobData": {
-         "caption": "Collected Data",
-         "warmUpDuration": "Warm-Up Time",
-         "currentLayerTime": "Current Layer Time",
-         "lastLayerTime": "Last Layer Time",
-         "jobDuration": "Job Duration"
-      },
-      "jobEstimations": {
-         "caption": "Estimations based on",
-         "filament": "Filament Usage",
-         "file": "File Progress",
-         "layer": "Layer Time",
-         "slicer": "Slicer",
-         "simulation": "Simulation"
-      },
-      "jobInfo": {
-         "caption": "Job Information",
-         "height": "Height:",
-         "layerHeight": "Layer Height:",
-         "filament": "Filament Usage:",
-         "generatedBy": "Generated by:"
-      },
-      "movement": {
-         "caption": "Machine Movement",
-         "compensation": "Compensation & Calibration",
-         "runBed": "True Bed Levelling (G32)",
-         "runDelta": "Delta Calibration (G32)",
-         "compensationInUse": "Compensation in use: {0}",
-         "compensationType": {
-            "none": "None",
-            "mesh": "Mesh"
-         },
-         "disableBedCompensation": "Disable Bed Compensation (M561)",
-         "disableMeshCompensation": "Disable Mesh Compensation (G29 S2)",
-         "editMesh": "Define Area for Mesh Compensation (M557)",
-         "runMesh": "Run Mesh Compensation (G29)",
-         "loadMesh": "Load Saved Height Map from SD Card (G29 S1)",
-         "axesNotHomed": "The following axis is not homed:|The following axes are not homed:",
-         "noAxes": "No Axes",
-         "set": "Set {0}",
-         "workzero": "Go To Zero",
-         "setWorkXYZ": "Set Work XYZ"
-      },
-      "settingsAbout": {
-         "buildDateTime": "Built on {0}",
-         "caption": "About",
-         "credits": "Web interface developed by {author} for {Duet3D}.",
-         "license": "Licensed under the terms of the {gpl}."
-      },
-      "settingsAppearance": {
-         "caption": "Appearance",
-         "darkTheme": "Dark theme",
-         "language": "Language",
-         "binaryFileSizes": "Use binary file sizes",
-         "binaryFileSizesTitle": "File sizes are displayed with a basis of 1024 (IEC) instead of 1000 (SI)",
-         "disableAutoComplete": "Disable auto-completion",
-         "disableAutoCompleteTitle": "Do not show auto-complete list when typing in code or temperature inputs",
-         "dashboardModeTitle": "Dashboard Mode",
-         "bottomNavigation": "Show bottom navigation on tablet devices",
-         "numericInputs": "Show numeric input fields instead of sliders",
-         "iconMenu": "Use compact icon menu",
-         "decimalPlaces": "Number of decimal points in the coordinate display",
-         "displayUnitsTitle": "Unit of measure for coordinate display",
-         "unitInches": "inches",
-         "unitInch": "in",
-         "unitMm": "mm",
-         "unitInchSpeed": "ipm",
-         "unitMmSpeed": "mm/s",
-         "singleBedControl": "Single bed control",
-         "groupTools": "Group identical tools",
-         "singleChamberControl": "Single chamber control"
-      },
-      "settingsCommunication": {
-         "caption": "Communication",
-         "pingInterval": "PING interval when idle (ms)",
-         "updateDelay": "Update delay (ms)",
-         "ajaxRetries": "Number of maximum AJAX retries",
-         "updateInterval": "Update interval ({0})",
-         "fileTransferRetryThreshold": "Retry threshold for file transfers ({0})",
-         "crcUploads": "Use CRC32 checksums for uploads",
-         "unavailable": "No settings available"
-      },
-      "settingsElectronics": {
-         "caption": "Electronics",
-         "diagnostics": "Diagnostics",
-         "board": "Board: {0}",
-         "firmware": "Firmware: {0} ({1})",
-         "dwsFirmware": "Duet WiFi Server Version: {0}",
-         "updateNote": "Note: You can install updates on the System page.",
-         "notConnected": "(not connected)",
-         "dsfVersion": "DSF Version: {0}"
-      },
-      "settingsEndstops": {
-         "caption": "Endstops",
-         "index": "Index",
-         "triggered": "Triggered"
-      },
-      "settingsGeneral": {
-         "caption": "General",
-         "factoryReset": "Revert to factory defaults",
-         "settingsStorageLocal": "Save settings in local storage",
-         "settingsSaveDelay": "Update delay for settings changes ({0})",
-         "cacheStorageLocal": "Save cache in local storage",
-         "cacheSaveDelay": "Update delay for cache changes ({0})",
-         "ignoreFileTimestamps": "Ignore file timestamps on upload"
-      },
-      "settingsListItems": {
-         "caption": "List Items",
-         "toolTemperatures": "Tool Temperatures",
-         "bedTemperatures": "Bed Temperatures",
-         "chamberTemperatures": "Chamber Temperatures",
-         "spindleRPM": "Spindle RPM"
-      },
-      "settingsMachine": {
-         "caption": "Machine-Specific",
-         "babystepAmount": "Babystep amount ({0})",
-         "moveFeedrate": "Feedrate for move buttons ({0})",
-         "toolChangeMacros": "Tool change macros",
-         "checkVersions": "Check software versions and display notification on incompatibility"
-      },
-      "settingsNotifications": {
-         "caption": "Notifications",
-         "notificationErrorsPersistent": "Do not close error messages automatically",
-         "notificationTimeout": "Default notification timeout ({0})"
-      },
-      "settingsBehaviour": {
-         "caption": "Behaviour",
-         "behaviourJobStart": "Do not auto switch to Status Panel on job start"
-      },
-      "settingsWebcam": {
-         "caption": "Webcam",
-         "webcamURL": "Webcam URL (optional)",
-         "webcamUpdateInterval": "Webcam update interval ({0})",
-         "webcamLiveURL": "URL to open when Webcam image is clicked (optional)",
-         "webcamFix": "Do not append extra HTTP qualifier when reloading images",
-         "webcamEmbedded": "Embed webcam image in an iframe",
-         "webcamRotation": "Rotate webcam image",
-         "webcamFlip": "Flip webcam image",
-         "flipNone": "None",
-         "flipX": "Flip X",
-         "flipY": "Flip Y",
-         "flipBoth": "Flip both"
-      },
-      "speedFactor": {
-         "caption": "Speed Factor"
-      },
-      "spindle": {
-         "title": "Spindles",
-         "spindle": "Spindle",
-         "active": "Active",
-         "direction": "Direction",
-         "currentRPM": "Current RPM",
-         "setRPM": "Set RPM",
-         "on": "On",
-         "off": "Off",
-         "forward": "forward",
-         "reverse": "reverse"
-      },
-      "status": {
-         "caption": "Status",
-         "mode": "Mode: {0}",
-         "toolPosition": "Tool Position",
-         "machinePosition": "Machine Position",
-         "extruders": "Extruder Drives",
-         "extruderDrive": "Drive {0}",
-         "speeds": "Speeds",
-         "requestedSpeed": "Requested Speed",
-         "topSpeed": "Top Speed",
-         "sensors": "Sensors",
-         "mcuTemp": "MCU Temperature",
-         "minMax": "Minimum: {0}, Maximum {1}",
-         "vIn": "Vin",
-         "v12": "V12",
-         "fanRPM": "Fan RPM",
-         "probe": "Z-Probe|Z-Probes",
-         "noStatus": "No Status",
-         "extrusionRate": "Extrusion Rate",
-         "volumetricFlow": "Volumetric Flow"
-      },
-      "tools": {
-         "caption": "Tools",
-         "controlHeaters": "Control Heaters",
-         "turnEverythingOff": "Turn Everything Off",
-         "setActiveTemperatures": "Set active temperatures",
-         "setStandbyTemperatures": "Set standby temperatures",
-         "setToolTemperatures": "Set tool temperatures",
-         "setBedTemperatures": "Set bed temperatures",
-         "setChamberTemperatures": "Set chamber temperatures",
-         "tool": "Tool {0}",
-         "loadFilament": "Load Filament",
-         "changeFilament": "Change Filament",
-         "unloadFilament": "Unload Filament",
-         "heater": "Heater {0}",
-         "current": "Current",
-         "active": "Active",
-         "standby": "Standby",
-         "bed": "Bed {0}",
-         "chamber": "Chamber {0}",
-         "extra": {
-            "caption": "Extra",
-            "sensor": "Sensor",
-            "sensorIndex": "Sensor {0}",
-            "value": "Value",
-            "showInChart": "Show in Chart",
-            "noItems": "No Extra Sensors"
-         },
-         "noTools": "No Tools",
-         "allBeds": "All Beds",
-         "beds": "Beds",
-         "chambers": "Chambers",
-         "allChambers": "All Chambers"
-      },
-      "webcam": {
-         "caption": "Webcam Surveillance",
-         "alt": "(webcam image)"
-      }
-   },
-   "pluginPermissions": {
-      "commandExecution": "Execute generic DSF commands (e.g. G/M/T-codes)",
-      "codeInterceptionRead": "Intercept G/M/T-codes",
-      "codeInterceptionReadWrite": "Intercept G/M/T-codes codes and manipulate them",
-      "managePlugins": "Install, load, unload, and uninstall third-party plugins",
-      "manageUserSessions": "Manage user sessions",
-      "objectModelRead": "Read from the object model",
-      "objectModelReadWrite": "Read from and write to the object model",
-      "registerHttpEndpoints": "Create new HTTP endpoints",
-      "readFilaments": "Read files from the filaments directory",
-      "writeFilaments": "Write files to the filaments directory",
-      "readFirmware": "Read files from the firmware directory",
-      "writeFirmware": "Write files to the firmware directory",
-      "readGCodes": "Read files from the G-codes directory",
-      "writeGCodes": "Write files to the G-codes directory",
-      "readMacros": "Read files from the macros directory",
-      "writeMacros": "Write files to the macros directory",
-      "readMenu": "Read files from the menu directory",
-      "writeMenu": "Write files to the menu directory",
-      "readSystem": "Read files from the system directory",
-      "writeSystem": "Write files to the system directory",
-      "readWeb": "Read files from the web directory",
-      "writeWeb": "Write files to the web directory",
-      "fileSystemAccess": "Access files outside the virtual SD directory",
-      "launchProcesses": "Launch new processes",
-      "networkAccess": "Communicate over the network",
-      "webcamAccess": "Access webcam devices",
-      "gpioAccess": "Access GPIO devices",
-      "superUser": "Run as root user (potentially dangerous)"
-   },
-   "plugins": {
-      "accelerometer": {
-         "name": "Accelerometer",
-         "listTitle": "CSV Files",
-         "none": "No Files",
-         "chartCaption": "Acceleration Samples",
-         "noData": "No Samples Loaded",
-         "analysis": "Frequency Analysis",
-         "samplingRate": "Sampling Rate (in Hz)",
-         "start": "Start",
-         "end": "End",
-         "wideBand": "Wide-band analysis",
-         "analyze": "Analyze",
-         "back": "Back",
-         "overflowPrompt": {
-            "title": "Overflows detected",
-            "prompt": "This CSV file has reported overflows. Are you sure you wish to continue?"
-         },
-         "loadError": "Failed to load CSV file",
-         "parseError": "Failed to parse CSV file",
-         "frequency": "Frequency (in Hz)",
-         "amplitudes": "Amplitudes",
-         "samples": "Samples",
-         "accelerations": "Accelerations (in g)",
-         "sampleTooltip": "Sample #{0}",
-         "frequencyTooltip": "{0} ± {1} Hz"
-      },
-      "autoUpdate": {
-         "menuCaption": "Update"
-      },
-      "gcodeViewer": {
-         "caption": "G-Code Viewer",
-         "view3D": "View 3D",
-         "fullscreen": "Full Screen",
-         "showConfiguration": "Show Viewer Configuration",
-         "resetCamera": {
-            "caption": "Reset Camera",
-            "title": "Reset camera to home position"
-         },
-         "cancelLoad": "Cancel File Loading",
-         "reloadView": {
-            "caption": "Reload View",
-            "title": "Reload the current gcode, this is used when changing settings like color, feedrate color, etc."
-         },
-         "loadCurrentJob": {
-            "caption": "Load Current Job",
-            "title": "Load the current printing or simulating job"
-         },
-         "unloadGCode": {
-            "caption": "Unload GCode",
-            "title": "Remove the loaded gcode from the viewer"
-         },
-         "loadLocalGCode": {
-            "caption": "Load Local GCode",
-            "title": "Load a file from your local drive into the viewer"
-         },
-         "showCursor": "Show Cursor",
-         "showTravels": "Show Travels",
-         "renderQuality": {
-            "caption": "Render Quality",
-            "title": "Adjust the visualization quality of the viewer. The higher the level the more vertices and render modes become available"
-         },
-         "sbc": "SBC",
-         "low": "Low",
-         "medium": "Medium",
-         "high": "High",
-         "ultra": "Ultra",
-         "max": "Max",
-         "forceLineRendering": "Force Line Rendering",
-         "transparency": "Transparency",
-         "showSolid": "Show Solid",
-         "spreadLines": "Spread Lines",
-         "extruders": {
-            "caption": "Extruders",
-            "title": "Sets the color used for rendering an extruder"
-         },
-         "tool": "Tool {0}",
-         "resetColor": "Reset Tool Color | Reset Tool Colors",
-         "renderMode": {
-            "caption": "Render Mode | Render Modes",
-            "title": "Render mode allows you to set extruder color or feedrate line coloring in the viewer"
-         },
-         "color": "Color",
-         "feedrate": "Feedrate",
-         "minFeedrate": "Minimum Feedrate (mm/s)",
-         "maxFeedrate": "Maximum Feedrate (mm/s)",
-         "minFeedrateColor": "Minimum Feedrate Color",
-         "maxFeedrateColor": "Maximum Feedrate Color",
-         "progress": {
-            "caption": "Progress",
-            "title": "Set the printed color for progress tracking"
-         },
-         "topClipping": "Top Clipping",
-         "bottomClipping": "Bottom Clipping",
-         "progressColor": "Progress Color",
-         "liveZTracking": "Live Z Tracking",
-         "settings": "Settings",
-         "background": "Background",
-         "bedRenderMode": "Bed Render Mode",
-         "bed": "Bed",
-         "volume": "Volume",
-         "showAxes": "Show Axes",
-         "showObjectLabels": "Show Object Labels",
-         "cameraInertia": "Camera Inertia",
-         "showObjectSelection": {
-            "caption": "Show Object Selection",
-            "title": "Enabled if objects could be detected in the current print"
-         },
-         "renderFailed": "Previous render failed. Setting render quality to SBC",
-         "showFSOverlay": "Show Full Screen Overlay",
-         "useHQRendering": "High Quality Render (Round)",
-         "useSpecular": "Use Specular Highlight",
-         "feature": "Feature",
-         "g1AsExtrusion": "Render G1 (CNC)",
-         "viewGCode": "View G-Code",
-         "zBelt": " Z Belt",
-         "zBeltAngle": "Z Belt Gantry Angle",
-         "showWorkplace": "Show Workplace"
-      },
-      "heightmap": {
-         "menuCaption": "Height Map",
-         "listTitle": "Height Maps",
-         "none": "None",
-         "scale": "Scale:",
-         "orMore": "or more",
-         "orLess": "or less",
-         "axes": "Axes:",
-         "notAvailable": "height map not available",
-         "statistics": "Statistics",
-         "numPoints": "Number of points: {0}",
-         "radius": "Probing radius: {0}",
-         "area": "Probe area: {0}",
-         "maxDeviations": "Maximum deviations: {0} / {1}",
-         "meanError": "Mean error: {0}",
-         "rmsError": "RMS error: {0}",
-         "display": "Display",
-         "colorScheme": "Color scheme:",
-         "terrain": "Terrain",
-         "heat": "Heat",
-         "invertZ": "Invert Z coordinates",
-         "topView": "Top View",
-         "range": "Range",
-         "fixed": "Fixed",
-         "deviation": "Deviation",
-         "resetView": "Reset View"
-      },
-      "objectModelBrowser": {
-         "menuCaption": "Object Model",
-         "selectedNode": "Selected node:",
-         "none": "None",
-         "documentationNotAvailable": "Documentation is not available (/www/DuetAPI.xml not found)",
-         "summary": "Summary",
-         "remarks": "Remarks"
-      }
-   },
-   "tabs": {
-      "generalSettings": {
-         "caption": "General"
-      },
-      "machineSettings": {
-         "caption": "General"
-      },
-      "plugins": {
-         "integratedPlugins": "Integrated Plugins",
-         "externalPlugins": "External Plugins",
-         "headers": {
-            "name": "Name",
-            "author": "Author",
-            "version": "Version",
-            "license": "License",
-            "dependencies": "Dependencies",
-            "status": "Status"
-         },
-         "optional": "optional",
-         "start": "Start",
-         "partiallyStarted": "partially started",
-         "started": "started",
-         "stop": "Stop",
-         "deactivated": "deactivated",
-         "stopped": "stopped",
-         "uninstall": "Uninstall",
-         "noPlugins": "No Plugins",
-         "refreshNote": "Refresh the page to finish unloading some DWC plugins"
-      }
-   }
+      "standby": "Standby",
+      "bed": "Bed {0}",
+      "chamber": "Chamber {0}",
+      "extra": {
+        "caption": "Extra",
+        "sensor": "Sensor",
+        "sensorIndex": "Sensor {0}",
+        "value": "Value",
+        "showInChart": "Show in Chart",
+        "noItems": "No Extra Sensors"
+      },
+      "noTools": "No Tools",
+      "allBeds": "All Beds",
+      "beds": "Beds",
+      "chambers": "Chambers",
+      "allChambers": "All Chambers"
+    },
+    "webcam": {
+      "caption": "Webcam Surveillance",
+      "alt": "(webcam image)"
+    }
+  },
+  "pluginPermissions": {
+    "commandExecution": "Execute generic DSF commands (e.g. G/M/T-codes)",
+    "codeInterceptionRead": "Intercept G/M/T-codes",
+    "codeInterceptionReadWrite": "Intercept G/M/T-codes codes and manipulate them",
+    "managePlugins": "Install, load, unload, and uninstall third-party plugins",
+    "manageUserSessions": "Manage user sessions",
+    "objectModelRead": "Read from the object model",
+    "objectModelReadWrite": "Read from and write to the object model",
+    "registerHttpEndpoints": "Create new HTTP endpoints",
+    "readFilaments": "Read files from the filaments directory",
+    "writeFilaments": "Write files to the filaments directory",
+    "readFirmware": "Read files from the firmware directory",
+    "writeFirmware": "Write files to the firmware directory",
+    "readGCodes": "Read files from the G-codes directory",
+    "writeGCodes": "Write files to the G-codes directory",
+    "readMacros": "Read files from the macros directory",
+    "writeMacros": "Write files to the macros directory",
+    "readMenu": "Read files from the menu directory",
+    "writeMenu": "Write files to the menu directory",
+    "readSystem": "Read files from the system directory",
+    "writeSystem": "Write files to the system directory",
+    "readWeb": "Read files from the web directory",
+    "writeWeb": "Write files to the web directory",
+    "fileSystemAccess": "Access files outside the virtual SD directory",
+    "launchProcesses": "Launch new processes",
+    "networkAccess": "Communicate over the network",
+    "webcamAccess": "Access webcam devices",
+    "gpioAccess": "Access GPIO devices",
+    "superUser": "Run as root user (potentially dangerous)"
+  },
+  "plugins": {
+    "accelerometer": {
+      "name": "Accelerometer",
+      "listTitle": "CSV Files",
+      "none": "No Files",
+      "chartCaption": "Acceleration Samples",
+      "noData": "No Samples Loaded",
+      "analysis": "Frequency Analysis",
+      "samplingRate": "Sampling Rate (in Hz)",
+      "start": "Start",
+      "end": "End",
+      "wideBand": "Wide-band analysis",
+      "analyze": "Analyze",
+      "back": "Back",
+      "overflowPrompt": {
+        "title": "Overflows detected",
+        "prompt": "This CSV file has reported overflows. Are you sure you wish to continue?"
+      },
+      "loadError": "Failed to load CSV file",
+      "parseError": "Failed to parse CSV file",
+      "frequency": "Frequency (in Hz)",
+      "amplitudes": "Amplitudes",
+      "samples": "Samples",
+      "accelerations": "Accelerations (in g)",
+      "sampleTooltip": "Sample #{0}",
+      "frequencyTooltip": "{0} ± {1} Hz"
+    },
+    "autoUpdate": {
+      "menuCaption": "Update"
+    },
+    "gcodeViewer": {
+      "caption": "G-Code Viewer",
+      "view3D": "View 3D",
+      "fullscreen": "Full Screen",
+      "showConfiguration": "Show Viewer Configuration",
+      "resetCamera": {
+        "caption": "Reset Camera",
+        "title": "Reset camera to home position"
+      },
+      "cancelLoad": "Cancel File Loading",
+      "reloadView": {
+        "caption": "Reload View",
+        "title": "Reload the current gcode, this is used when changing settings like color, feedrate color, etc."
+      },
+      "loadCurrentJob": {
+        "caption": "Load Current Job",
+        "title": "Load the current printing or simulating job"
+      },
+      "unloadGCode": {
+        "caption": "Unload GCode",
+        "title": "Remove the loaded gcode from the viewer"
+      },
+      "loadLocalGCode": {
+        "caption": "Load Local GCode",
+        "title": "Load a file from your local drive into the viewer"
+      },
+      "showCursor": "Show Cursor",
+      "showTravels": "Show Travels",
+      "renderQuality": {
+        "caption": "Render Quality",
+        "title": "Adjust the visualization quality of the viewer. The higher the level the more vertices and render modes become available"
+      },
+      "sbc": "SBC",
+      "low": "Low",
+      "medium": "Medium",
+      "high": "High",
+      "ultra": "Ultra",
+      "max": "Max",
+      "forceLineRendering": "Force Line Rendering",
+      "transparency": "Transparency",
+      "showSolid": "Show Solid",
+      "spreadLines": "Spread Lines",
+      "extruders": {
+        "caption": "Extruders",
+        "title": "Sets the color used for rendering an extruder"
+      },
+      "tool": "Tool {0}",
+      "resetColor": "Reset Tool Color | Reset Tool Colors",
+      "renderMode": {
+        "caption": "Render Mode | Render Modes",
+        "title": "Render mode allows you to set extruder color or feedrate line coloring in the viewer"
+      },
+      "color": "Color",
+      "feedrate": "Feedrate",
+      "minFeedrate": "Minimum Feedrate (mm/s)",
+      "maxFeedrate": "Maximum Feedrate (mm/s)",
+      "minFeedrateColor": "Minimum Feedrate Color",
+      "maxFeedrateColor": "Maximum Feedrate Color",
+      "progress": {
+        "caption": "Progress",
+        "title": "Set the printed color for progress tracking"
+      },
+      "topClipping": "Top Clipping",
+      "bottomClipping": "Bottom Clipping",
+      "progressColor": "Progress Color",
+      "liveZTracking": "Live Z Tracking",
+      "settings": "Settings",
+      "background": "Background",
+      "bedRenderMode": "Bed Render Mode",
+      "bed": "Bed",
+      "volume": "Volume",
+      "showAxes": "Show Axes",
+      "showObjectLabels": "Show Object Labels",
+      "cameraInertia": "Camera Inertia",
+      "showObjectSelection": {
+        "caption": "Show Object Selection",
+        "title": "Enabled if objects could be detected in the current print"
+      },
+      "renderFailed": "Previous render failed. Setting render quality to SBC",
+      "showFSOverlay": "Show Full Screen Overlay",
+      "useHQRendering": "High Quality Render (Round)",
+      "useSpecular": "Use Specular Highlight",
+      "feature": "Feature",
+      "g1AsExtrusion": "Render G1 (CNC)",
+      "viewGCode": "View G-Code"
+      "zBelt": " Z Belt",
+      "zBeltAngle": "Z Belt Gantry Angle",
+      "showWorkplace": "Show Workplace"
+    },
+    "heightmap": {
+      "menuCaption": "Height Map",
+      "listTitle": "Height Maps",
+      "none": "None",
+      "scale": "Scale:",
+      "orMore": "or more",
+      "orLess": "or less",
+      "axes": "Axes:",
+      "notAvailable": "height map not available",
+      "statistics": "Statistics",
+      "numPoints": "Number of points: {0}",
+      "radius": "Probing radius: {0}",
+      "area": "Probe area: {0}",
+      "maxDeviations": "Maximum deviations: {0} / {1}",
+      "meanError": "Mean error: {0}",
+      "rmsError": "RMS error: {0}",
+      "display": "Display",
+      "colorScheme": "Color scheme:",
+      "terrain": "Terrain",
+      "heat": "Heat",
+      "invertZ": "Invert Z coordinates",
+      "topView": "Top View",
+      "range": "Range",
+      "fixed": "Fixed",
+      "deviation": "Deviation",
+      "resetView": "Reset View"
+    },
+    "objectModelBrowser": {
+      "menuCaption": "Object Model",
+      "selectedNode": "Selected node:",
+      "none": "None",
+      "documentationNotAvailable": "Documentation is not available (/www/DuetAPI.xml not found)",
+      "summary": "Summary",
+      "remarks": "Remarks"
+    }
+  },
+  "tabs": {
+    "generalSettings": {
+      "caption": "General"
+    },
+    "machineSettings": {
+      "caption": "General"
+    },
+    "plugins": {
+      "integratedPlugins": "Integrated Plugins",
+      "externalPlugins": "External Plugins",
+      "headers": {
+        "name": "Name",
+        "author": "Author",
+        "version": "Version",
+        "license": "License",
+        "dependencies": "Dependencies",
+        "status": "Status"
+      },
+      "optional": "optional",
+      "start": "Start",
+      "partiallyStarted": "partially started",
+      "started": "started",
+      "stop": "Stop",
+      "deactivated": "deactivated",
+      "stopped": "stopped",
+      "uninstall": "Uninstall",
+      "noPlugins": "No Plugins",
+      "refreshNote": "Refresh the page to finish unloading some DWC plugins"
+    }
+  }
 }