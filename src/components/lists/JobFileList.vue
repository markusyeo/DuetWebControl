<template>
	<div>
		<v-toolbar>
			<sd-card-btn class="hidden-sm-and-down" :directory="directory" @storageSelected="selectStorage"></sd-card-btn>
			<directory-breadcrumbs v-model="directory"></directory-breadcrumbs>

			<v-spacer></v-spacer>

			<v-btn class="hidden-sm-and-down mr-3" :disabled="uiFrozen" @click="showNewDirectory = true">
				<v-icon class="mr-1">mdi-folder-plus</v-icon> {{ $t('button.newDirectory.caption') }}
			</v-btn>
			<v-btn class="hidden-sm-and-down mr-3" color="info" :loading="loading" :disabled="uiFrozen" @click="refresh">
				<v-icon class="mr-1">mdi-refresh</v-icon> {{ $t('button.refresh.caption') }}
			</v-btn>
			<upload-btn class="hidden-sm-and-down" :directory="directory" target="gcodes" color="primary"></upload-btn>
		</v-toolbar>
		
		<base-file-list ref="filelist" v-model="selection" :headers="headers" :directory.sync="directory" :filelist.sync="filelist" :loading.sync="loading" sort-table="jobs" @directoryLoaded="directoryLoaded" @fileClicked="fileClicked" no-files-text="list.jobs.noJobs">
			<v-progress-linear slot="progress" :indeterminate="fileinfoProgress === -1" :value="(fileinfoProgress / filelist.length) * 100"></v-progress-linear>

<<<<<<< HEAD
			<template slot="context-menu">
				<v-list-tile v-show="isFile && !isPrinting" @click="start">
					<v-icon class="mr-1">play_arrow</v-icon> {{ $t('list.jobs.start') }}
				</v-list-tile>
				<v-list-tile v-show="isFile && !isPrinting" @click="simulate">
					<v-icon class="mr-1">fast_forward</v-icon> {{ $t('list.jobs.simulate') }}
				</v-list-tile>
				<v-list-tile v-show="isFile" @click="view3D">
					<v-icon class="mr-1">3d_rotation</v-icon>3D View
				</v-list-tile>
=======
			<template #context-menu>
				<v-list-item v-show="isFile && !isPrinting" @click="start">
					<v-icon class="mr-1">mdi-play</v-icon> {{ $t('list.jobs.start') }}
				</v-list-item>
				<v-list-item v-show="isFile && !isPrinting" @click="simulate">
					<v-icon class="mr-1">mdi-fast-forward</v-icon> {{ $t('list.jobs.simulate') }}
				</v-list-item>
>>>>>>> 416cc084
			</template>
		</base-file-list>

		<v-speed-dial v-model="fab" bottom right fixed open-on-hover direction="top" transition="scale-transition" class="hidden-md-and-up">
			<template #activator>
				<v-btn v-model="fab" dark color="primary" fab>
					<v-icon v-if="fab">mdi-close</v-icon>
					<v-icon v-else>mdi-dots-vertical</v-icon>
				</v-btn>
			</template>

			<v-btn fab :disabled="uiFrozen" @click="showNewDirectory = true">
				<v-icon>mdi-folder-plus</v-icon>
			</v-btn>

			<v-btn fab color="info" :loading="loading" :disabled="uiFrozen" @click="refresh">
				<v-icon>mdi-refresh</v-icon>
			</v-btn>

			<upload-btn fab dark :directory="directory" target="gcodes" color="primary">
				<v-icon>mdi-cloud-upload</v-icon>
			</upload-btn>
		</v-speed-dial>

		<new-directory-dialog :shown.sync="showNewDirectory" :directory="directory"></new-directory-dialog>
		<confirm-dialog :shown.sync="startJobDialog.shown" :question="startJobDialog.question" :prompt="startJobDialog.prompt" @confirmed="start(startJobDialog.item)"></confirm-dialog>
	</div>
</template>

<script>
'use strict'

import { mapState, mapGetters, mapActions, mapMutations } from 'vuex'

import i18n from '../../i18n'
import { DisconnectedError, InvalidPasswordError } from '../../utils/errors.js'
import Path from '../../utils/path.js'

export default {
	computed: {
<<<<<<< HEAD
		...mapState(["selectedMachine"]),
=======
		...mapState('machine/cache', ['fileInfos']),
>>>>>>> 416cc084
		...mapState('machine/model', ['state', 'storages']),
		...mapState('settings', ['language']),
		...mapGetters(['isConnected', 'uiFrozen']),
		...mapGetters('machine/model', ['isPrinting']),
		headers() {
			return [
				{
					text: i18n.t('list.baseFileList.fileName'),
					value: 'name'
				},
				{
					text: i18n.t('list.baseFileList.size'),
					value: 'size',
					unit: 'bytes'
				},
				{
					text: i18n.t('list.baseFileList.lastModified'),
					value: 'lastModified',
					unit: 'date'
				},
				{
					text: i18n.t('list.jobs.height'),
					value: 'height',
					precision: 2,
					unit: 'mm'
				},
				{
					text: i18n.t('list.jobs.layerHeight'),
					value: 'layerHeight',
					precision: 2,
					unit: 'mm'
				},
				{
					text: i18n.t('list.jobs.filament'),
					value: 'filament',
					unit: 'filaments'
				},
				{
					text: i18n.t('list.jobs.printTime'),
					value: 'printTime',
					unit: 'time'
				},
				{
					text: i18n.t('list.jobs.simulatedTime'),
					value: 'simulatedTime',
					unit: 'time'
				},
				{
					text: i18n.t('list.jobs.generatedBy'),
					value: 'generatedBy'
				}
			];
		},
		isFile() {
			return (this.selection.length === 1) && !this.selection[0].isDirectory;
		},
		loading: {
			get() { return this.loadingValue || this.fileinfoProgress !== -1; },
			set(value) { this.loadingValue = value; }
		}
	},
	data() {
		return {
			directory: Path.gcodes,
			selection: [],
			filelist: [],
			loadingValue: false,
			fileinfoDirectory: undefined,
			fileinfoProgress: -1,
			startJobDialog: {
				question: '',
				prompt: '',
				item: undefined,
				shown: false
			},
			showNewDirectory: false,
			fab: false
		}
	},
	methods: {
		...mapActions('machine', ['sendCode', 'getFileInfo']),
		...mapMutations('machine/cache', ['clearFileInfo', 'setFileInfo']),
		async selectStorage(index) {
			const storage = this.storages[index];
			let mountSuccess = true, mountResponse;
			if (storage.mounted) {
				this.directory = (index === 0) ? Path.gcodes : `${index}:`;
			} else {
				this.loading = true;
				try {
					// Mount storage
					mountResponse = await this.sendCode({ code: `M21 P${index}`, log: false });
				} catch (e) {
					mountResponse = e.message;
					mountSuccess = false;
				}

				if (this.isConnected) {
					if (mountSuccess && mountResponse.indexOf('Error') === -1) {
						// Change directory
						this.directory = (index === 0) ? Path.gcodes : `${index}:`;
						this.$log('success', this.$t('notification.mount.successTitle'));
					} else {
						// Show mount message
						this.$log('error', this.$t('notification.mount.errorTitle'), mountResponse);
					}
				}
			}
			this.loading = false;
		},
		refresh() {
			this.clearFileInfo(this.directory);
			this.$refs.filelist.refresh();
		},
		async requestFileInfo(directory, fileIndex, fileCount) {
			if (this.fileinfoDirectory === directory) {
				if (this.isConnected && fileIndex < fileCount) {
					const file = this.filelist[fileIndex];
					if (!file.isDirectory) {
						try {
							// Get the fileinfo either from our cache or from the Duet
							const filename = Path.combine(directory, file.name);
							let fileInfo = this.fileInfos[filename];
							if (!fileInfo) {
								fileInfo = await this.getFileInfo(filename);
								this.setFileInfo({ filename, fileInfo });
							}

							// Start again if the number of files has changed
							if (fileCount !== this.filelist.length) {
								fileIndex = -1;
								fileCount = this.filelist.length;
								return;
							}

							// Set file info
							file.height = fileInfo.height;
							file.layerHeight = fileInfo.layerHeight;
							file.filament = fileInfo.filament;
							file.generatedBy = fileInfo.generatedBy;
							file.printTime = fileInfo.printTime ? fileInfo.printTime : null;
							file.simulatedTime = fileInfo.simulatedTime ? fileInfo.simulatedTime : null;

							// Update progress
							this.fileinfoProgress = fileIndex;
						} catch (e) {
							// Invalidate file info
							file.height = null;
							file.layerHeight = null;
							file.filament = [];
							file.generatedBy = null;
							file.printTime = null;
							file.simulatedTime = null;

							// Deal with the error. If the connection has been terminated, the next call will invalidate everything
							if (!(e instanceof DisconnectedError) && !(e instanceof InvalidPasswordError)) {
								console.warn(e);
								this.$log('error', this.$t('error.fileinfoRequestFailed', [file.name]), e.message);
							}
						}
					}

					// Move on to the next item
					this.fileinfoProgress = fileIndex;
					this.requestFileInfo(directory, fileIndex + 1, fileCount);
				} else {
					// No longer connected or finished
					this.fileinfoProgress = -1;
					this.fileinfoDirectory = undefined;
				}
			}
		},
		directoryLoaded(directory) {
			if (this.fileinfoDirectory !== directory) {
				this.fileinfoDirectory = directory;
				this.filelist.forEach(function(item) {
					if (item.isDirectory) {
						item.height = null;
						item.layerHeight = null;
						item.filament = null;
						item.generatedBy = null;
						item.printTime = null;
						item.simulatedTime = null;
					}
				});

				this.requestFileInfo(directory, 0, this.filelist.length);
			}
		},
		fileClicked(item) {
			if (!this.isPrinting) {
				this.startJobDialog.question = this.$t('dialog.startJob.title', [item.name]);
				this.startJobDialog.prompt = this.$t('dialog.startJob.prompt', [item.name]);
				this.startJobDialog.item = item;
				this.startJobDialog.shown = true;
			}
		},
		start(item) {
			this.sendCode(`M32 "${Path.combine(this.directory, (item && item.name) ? item.name : this.selection[0].name)}"`);
		},
		simulate(item) {
			this.sendCode(`M37 P"${Path.combine(this.directory, (item && item.name) ? item.name : this.selection[0].name)}"`);
		},
		view3D(item) {
			var filePath = `${Path.combine(this.directory,item && item.name ? item.name : this.selection[0].name)}`;
			window.open("/viewer.html?filepath=" + filePath + "&printerip=" + this.selectedMachine, "_blank","noopener,noreferrer" );
		}
  

	},
	watch:{
		selectedMachine() {
			this.directory = Path.gcodes;
			}
	}
}
</script><|MERGE_RESOLUTION|>--- conflicted
+++ resolved
@@ -18,18 +18,6 @@
 		<base-file-list ref="filelist" v-model="selection" :headers="headers" :directory.sync="directory" :filelist.sync="filelist" :loading.sync="loading" sort-table="jobs" @directoryLoaded="directoryLoaded" @fileClicked="fileClicked" no-files-text="list.jobs.noJobs">
 			<v-progress-linear slot="progress" :indeterminate="fileinfoProgress === -1" :value="(fileinfoProgress / filelist.length) * 100"></v-progress-linear>
 
-<<<<<<< HEAD
-			<template slot="context-menu">
-				<v-list-tile v-show="isFile && !isPrinting" @click="start">
-					<v-icon class="mr-1">play_arrow</v-icon> {{ $t('list.jobs.start') }}
-				</v-list-tile>
-				<v-list-tile v-show="isFile && !isPrinting" @click="simulate">
-					<v-icon class="mr-1">fast_forward</v-icon> {{ $t('list.jobs.simulate') }}
-				</v-list-tile>
-				<v-list-tile v-show="isFile" @click="view3D">
-					<v-icon class="mr-1">3d_rotation</v-icon>3D View
-				</v-list-tile>
-=======
 			<template #context-menu>
 				<v-list-item v-show="isFile && !isPrinting" @click="start">
 					<v-icon class="mr-1">mdi-play</v-icon> {{ $t('list.jobs.start') }}
@@ -37,7 +25,9 @@
 				<v-list-item v-show="isFile && !isPrinting" @click="simulate">
 					<v-icon class="mr-1">mdi-fast-forward</v-icon> {{ $t('list.jobs.simulate') }}
 				</v-list-item>
->>>>>>> 416cc084
+				<v-list-tile v-show="isFile" @click="view3D">
+					<v-icon class="mr-1">3d_rotation</v-icon>3D View
+				</v-list-tile>
 			</template>
 		</base-file-list>
 
@@ -78,11 +68,8 @@
 
 export default {
 	computed: {
-<<<<<<< HEAD
 		...mapState(["selectedMachine"]),
-=======
 		...mapState('machine/cache', ['fileInfos']),
->>>>>>> 416cc084
 		...mapState('machine/model', ['state', 'storages']),
 		...mapState('settings', ['language']),
 		...mapGetters(['isConnected', 'uiFrozen']),
