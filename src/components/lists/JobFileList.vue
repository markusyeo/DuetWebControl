--- conflicted
+++ resolved
@@ -274,10 +274,6 @@
 			} else {
 				this.$root.$emit(menuItem.action, path);
 			}
-<<<<<<< HEAD
-			
-=======
->>>>>>> c71238c8
 		}
 	},
 	mounted() {
