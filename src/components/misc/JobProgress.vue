--- conflicted
+++ resolved
@@ -87,12 +87,9 @@
 			isSimulating: false
 		}
 	},
-<<<<<<< HEAD
-=======
 	mounted() {
 		this.isSimulating = (this.status === StatusType.simulating);
 	},
->>>>>>> f7eee5ae
 	watch: {
 		status(to) {
 			if (to === StatusType.simulating) {
